# -*- coding: utf-8 -*-
r'''
A salt module for SSL/TLS.
Can create a Certificate Authority (CA)
or use Self-Signed certificates.

:depends:   - PyOpenSSL Python module (0.10 or later, 0.14 or later for
    X509 extension support)
:configuration: Add the following values in /etc/salt/minion for the CA module
    to function properly::

        ca.cert_base_path: '/etc/pki'


CLI Example #1
Creating a CA, a server request and its signed certificate:

.. code-block:: bash

    # salt-call tls.create_ca my_little \
    days=5 \
    CN='My Little CA' \
    C=US \
    ST=Utah \
    L=Salt Lake City \
    O=Saltstack \
    emailAddress=pleasedontemail@thisisnot.coms

    Created Private Key: "/etc/pki/my_little/my_little_ca_cert.key"
    Created CA "my_little_ca": "/etc/pki/my_little_ca/my_little_ca_cert.crt"

    # salt-call tls.create_csr my_little CN=www.thisisnot.coms
    Created Private Key: "/etc/pki/my_little/certs/www.thisisnot.coms.key
    Created CSR for "www.thisisnot.coms": "/etc/pki/my_little/certs/www.thisisnot.coms.csr"

    # salt-call tls.create_ca_signed_cert my_little CN=www.thisisnot.coms
    Created Certificate for "www.thisisnot.coms": /etc/pki/my_little/certs/www.thisisnot.coms.crt"

CLI Example #2:
Creating a client request and its signed certificate

.. code-block:: bash

    # salt-call tls.create_csr my_little CN=DBReplica_No.1 cert_type=client
    Created Private Key: "/etc/pki/my_little/certs//DBReplica_No.1.key."
    Created CSR for "DBReplica_No.1": "/etc/pki/my_little/certs/DBReplica_No.1.csr."

    # salt-call tls.create_ca_signed_cert my_little CN=DBReplica_No.1
    Created Certificate for "DBReplica_No.1": "/etc/pki/my_little/certs/DBReplica_No.1.crt"

CLI Example #3:
Creating both a server and client req + cert for the same CN

.. code-block:: bash

    # salt-call tls.create_csr my_little CN=MasterDBReplica_No.2  \
        cert_type=client
    Created Private Key: "/etc/pki/my_little/certs/MasterDBReplica_No.2.key."
    Created CSR for "DBReplica_No.1": "/etc/pki/my_little/certs/MasterDBReplica_No.2.csr."

    # salt-call tls.create_ca_signed_cert my_little CN=MasterDBReplica_No.2
    Created Certificate for "DBReplica_No.1": "/etc/pki/my_little/certs/DBReplica_No.1.crt"

    # salt-call tls.create_csr my_little CN=MasterDBReplica_No.2 \
        cert_type=server
    Certificate "MasterDBReplica_No.2" already exists

    (doh!)

    # salt-call tls.create_csr my_little CN=MasterDBReplica_No.2 \
        cert_type=server type_ext=True
    Created Private Key: "/etc/pki/my_little/certs/DBReplica_No.1_client.key."
    Created CSR for "DBReplica_No.1": "/etc/pki/my_little/certs/DBReplica_No.1_client.csr."

    # salt-call tls.create_ca_signed_cert my_little CN=MasterDBReplica_No.2
    Certificate "MasterDBReplica_No.2" already exists

    (DOH!)

    # salt-call tls.create_ca_signed_cert my_little CN=MasterDBReplica_No.2 \
        cert_type=server type_ext=True
    Created Certificate for "MasterDBReplica_No.2": "/etc/pki/my_little/certs/MasterDBReplica_No.2_server.crt"


CLI Example #4:
Create a server req + cert with non-CN filename for the cert

.. code-block:: bash

    # salt-call tls.create_csr my_little CN=www.anothersometh.ing \
        cert_type=server type_ext=True
    Created Private Key: "/etc/pki/my_little/certs/www.anothersometh.ing_server.key."
    Created CSR for "DBReplica_No.1": "/etc/pki/my_little/certs/www.anothersometh.ing_server.csr."

    # salt-call tls_create_ca_signed_cert my_little CN=www.anothersometh.ing \
        cert_type=server cert_filename="something_completely_different"
    Created Certificate for "www.anothersometh.ing": /etc/pki/my_little/certs/something_completely_different.crt
'''
from __future__ import absolute_import
# pylint: disable=C0103

# Import python libs
import os
import time
import calendar
import logging
import math
import binascii
import salt.utils
from salt._compat import string_types
from salt.ext.six.moves import range as _range
from datetime import datetime
from distutils.version import LooseVersion  # pylint: disable=no-name-in-module

import re

HAS_SSL = False
X509_EXT_ENABLED = True
try:
    import OpenSSL
    HAS_SSL = True
    OpenSSL_version = LooseVersion(OpenSSL.__dict__.get('__version__', '0.0'))
except ImportError:
    pass

# Import salt libs


log = logging.getLogger(__name__)

two_digit_year_fmt = "%y%m%d%H%M%SZ"
four_digit_year_fmt = "%Y%m%d%H%M%SZ"


def __virtual__():
    '''
    Only load this module if the ca config options are set
    '''
    global X509_EXT_ENABLED
    if HAS_SSL and OpenSSL_version >= LooseVersion('0.10'):
        if OpenSSL_version < LooseVersion('0.14'):
            X509_EXT_ENABLED = False
<<<<<<< HEAD
            log.error('You should upgrade pyOpenSSL to at least 0.14.1 '
                      'to enable the use of X509 extensions')
=======
            log.debug('You should upgrade pyOpenSSL to at least 0.14.1 to '
                      'enable the use of X509 extensions in the tls module')
>>>>>>> fe0778da
        elif OpenSSL_version <= LooseVersion('0.15'):
            log.debug('You should upgrade pyOpenSSL to at least 0.15.1 to '
                      'enable the full use of X509 extensions in the tls module')
        # NOTE: Not having configured a cert path should not prevent this
        # module from loading as it provides methods to configure the path.
        return True
    else:
        X509_EXT_ENABLED = False
        return (False, 'PyOpenSSL version 0.10 or later must be installed '
                       'before this module can be used.')


def _microtime():
    '''
    Return a Unix timestamp as a string of digits
    :return:
    '''
    val1, val2 = math.modf(time.time())
    val2 = int(val2)
    return '{0:f}{1}'.format(val1, val2)


def cert_base_path(cacert_path=None):
    '''
    Return the base path for certs from CLI or from options

    cacert_path
        absolute path to ca certificates root directory

    CLI Example:

    .. code-block:: bash

        salt '*' tls.cert_base_path
    '''
    if not cacert_path:
        cacert_path = __context__.get(
            'ca.contextual_cert_base_path',
            __salt__['config.option']('ca.contextual_cert_base_path'))
    if not cacert_path:
        cacert_path = __context__.get(
            'ca.cert_base_path',
            __salt__['config.option']('ca.cert_base_path'))
    return cacert_path


def _cert_base_path(cacert_path=None):
    '''
    Retrocompatible wrapper
    '''
    return cert_base_path(cacert_path)


def set_ca_path(cacert_path):
    '''
    If wanted, store the aforementioned cacert_path in context
    to be used as the basepath for further operations

    CLI Example:

    .. code-block:: bash

        salt '*' tls.set_ca_path /etc/certs
    '''
    if cacert_path:
        __context__['ca.contextual_cert_base_path'] = cacert_path
    return cert_base_path()


def _new_serial(ca_name):
    '''
    Return a serial number in hex using os.urandom() and a Unix timestamp
    in microseconds.

    ca_name
        name of the CA
    CN
        common name in the request
    '''
    hashnum = int(
        binascii.hexlify(
            '{0}_{1}'.format(
                _microtime(),
                os.urandom(5))),
        16
    )
    log.debug('Hashnum: {0}'.format(hashnum))

    # record the hash somewhere
    cachedir = __opts__['cachedir']
    log.debug('cachedir: {0}'.format(cachedir))
    serial_file = '{0}/{1}.serial'.format(cachedir, ca_name)
    if not os.path.exists(cachedir):
        os.makedirs(cachedir)
    if not os.path.exists(serial_file):
        fd = salt.utils.fopen(serial_file, 'w')
    else:
        fd = salt.utils.fopen(serial_file, 'a+')
    with fd as ofile:
        ofile.write(str(hashnum))

    return hashnum


def _four_digit_year_to_two_digit(datetimeObj):
    return datetimeObj.strftime(two_digit_year_fmt)


def _get_basic_info(ca_name, cert, ca_dir=None):
    '''
    Get basic info to write out to the index.txt
    '''
    if ca_dir is None:
        ca_dir = '{0}/{1}'.format(_cert_base_path(), ca_name)

    index_file = "{0}/index.txt".format(ca_dir)

    expire_date = _four_digit_year_to_two_digit(
        datetime.strptime(
            cert.get_notAfter(),
            four_digit_year_fmt)
    )
    serial_number = format(cert.get_serial_number(), 'X')

    # gotta prepend a /
    subject = '/'

    # then we can add the rest of the subject
    subject += '/'.join(
        ['{0}={1}'.format(
            x, y
        ) for x, y in cert.get_subject().get_components()]
    )
    subject += '\n'

    return (index_file, expire_date, serial_number, subject)


def _write_cert_to_database(ca_name, cert, cacert_path=None, status='V'):
    '''
    write out the index.txt database file in the appropriate directory to
    track certificates

    ca_name
        name of the CA
    cert
        certificate to be recorded
    '''
    set_ca_path(cacert_path)
    ca_dir = '{0}/{1}'.format(cert_base_path(), ca_name)
    index_file, expire_date, serial_number, subject = _get_basic_info(
        ca_name,
        cert,
        ca_dir)

    index_data = '{0}\t{1}\t\t{2}\tunknown\t{3}'.format(
        status,
        expire_date,
        serial_number,
        subject
    )

    with salt.utils.fopen(index_file, 'a+') as ofile:
        ofile.write(index_data)


def maybe_fix_ssl_version(ca_name, cacert_path=None, ca_filename=None):
    '''
    Check that the X509 version is correct
    (was incorrectly set in previous salt versions).
    This will fix the version if needed.

    ca_name
        ca authority name
    cacert_path
        absolute path to ca certificates root directory
    ca_filename
        alternative filename for the CA

        .. versionadded:: 2015.5.3


    CLI Example:

    .. code-block:: bash

        salt '*' tls.maybe_fix_ssl_version test_ca /etc/certs
    '''
    set_ca_path(cacert_path)
    if not ca_filename:
        ca_filename = '{0}_ca_cert'.format(ca_name)
    certp = '{0}/{1}/{2}.crt'.format(
            cert_base_path(),
            ca_name,
            ca_filename)
    ca_keyp = '{0}/{1}/{2}.key'.format(
        cert_base_path(),
        ca_name,
        ca_filename)
    with salt.utils.fopen(certp) as fic:
        cert = OpenSSL.crypto.load_certificate(OpenSSL.crypto.FILETYPE_PEM,
                                               fic.read())
        if cert.get_version() == 3:
            log.info(
                'Regenerating wrong x509 version '
                'for certificate {0}'.format(certp))
            with salt.utils.fopen(ca_keyp) as fic2:
                try:
                    # try to determine the key bits
                    key = OpenSSL.crypto.load_privatekey(
                        OpenSSL.crypto.FILETYPE_PEM, fic2.read())
                    bits = key.bits()
                except Exception:
                    bits = 2048
                try:
                    days = (datetime.strptime(
                        cert.get_notAfter(),
                        '%Y%m%d%H%M%SZ') - datetime.utcnow()).days
                except (ValueError, TypeError):
                    days = 365
                subj = cert.get_subject()
                create_ca(
                    ca_name,
                    bits=bits,
                    days=days,
                    CN=subj.CN,
                    C=subj.C,
                    ST=subj.ST,
                    L=subj.L,
                    O=subj.O,
                    OU=subj.OU,
                    emailAddress=subj.emailAddress,
                    fixmode=True)


def ca_exists(ca_name, cacert_path=None, ca_filename=None):
    '''
    Verify whether a Certificate Authority (CA) already exists

    ca_name
        name of the CA
    cacert_path
        absolute path to ca certificates root directory
    ca_filename
        alternative filename for the CA

        .. versionadded:: 2015.5.3


    CLI Example:

    .. code-block:: bash

        salt '*' tls.ca_exists test_ca /etc/certs
    '''
    set_ca_path(cacert_path)
    if not ca_filename:
        ca_filename = '{0}_ca_cert'.format(ca_name)
    certp = '{0}/{1}/{2}.crt'.format(
            cert_base_path(),
            ca_name,
            ca_filename)
    if os.path.exists(certp):
        maybe_fix_ssl_version(ca_name,
                              cacert_path=cacert_path,
                              ca_filename=ca_filename)
        return True
    return False


def _ca_exists(ca_name, cacert_path=None):
    '''Retrocompatible wrapper'''
    return ca_exists(ca_name, cacert_path)


def get_ca(ca_name, as_text=False, cacert_path=None):
    '''
    Get the certificate path or content

    ca_name
        name of the CA
    as_text
        if true, return the certificate content instead of the path
    cacert_path
        absolute path to ca certificates root directory

    CLI Example:

    .. code-block:: bash

        salt '*' tls.get_ca test_ca as_text=False cacert_path=/etc/certs
    '''
    set_ca_path(cacert_path)
    certp = '{0}/{1}/{2}_ca_cert.crt'.format(
            cert_base_path(),
            ca_name,
            ca_name)
    if not os.path.exists(certp):
        raise ValueError('Certificate does not exist for {0}'.format(ca_name))
    else:
        if as_text:
            with salt.utils.fopen(certp) as fic:
                certp = fic.read()
    return certp


def get_ca_signed_cert(ca_name,
                       CN='localhost',
                       as_text=False,
                       cacert_path=None,
                       cert_filename=None):
    '''
    Get the certificate path or content

    ca_name
        name of the CA
    CN
        common name of the certificate
    as_text
        if true, return the certificate content instead of the path
    cacert_path
        absolute path to certificates root directory
    cert_filename
        alternative filename for the certificate, useful when using special characters in the CN

        .. versionadded:: 2015.5.3


    CLI Example:

    .. code-block:: bash

        salt '*' tls.get_ca_signed_cert test_ca CN=localhost as_text=False cacert_path=/etc/certs
    '''
    set_ca_path(cacert_path)
    if not cert_filename:
        cert_filename = CN

    certp = '{0}/{1}/certs/{2}.crt'.format(
            cert_base_path(),
            ca_name,
            cert_filename)
    if not os.path.exists(certp):
        raise ValueError('Certificate does not exists for {0}'.format(CN))
    else:
        if as_text:
            with salt.utils.fopen(certp) as fic:
                certp = fic.read()
    return certp


def get_ca_signed_key(ca_name,
                      CN='localhost',
                      as_text=False,
                      cacert_path=None,
                      key_filename=None):
    '''
    Get the certificate path or content

    ca_name
        name of the CA
    CN
        common name of the certificate
    as_text
        if true, return the certificate content instead of the path
    cacert_path
        absolute path to certificates root directory
    key_filename
        alternative filename for the key, useful when using special characters

        .. versionadded:: 2015.5.3

        in the CN

    CLI Example:

    .. code-block:: bash

        salt '*' tls.get_ca_signed_key \
                test_ca CN=localhost \
                as_text=False \
                cacert_path=/etc/certs
    '''
    set_ca_path(cacert_path)
    if not key_filename:
        key_filename = CN

    keyp = '{0}/{1}/certs/{2}.key'.format(
        cert_base_path(),
        ca_name,
        key_filename)
    if not os.path.exists(keyp):
        raise ValueError('Certificate does not exists for {0}'.format(CN))
    else:
        if as_text:
            with salt.utils.fopen(keyp) as fic:
                keyp = fic.read()
    return keyp


def _check_onlyif_unless(onlyif, unless):
    ret = None
    retcode = __salt__['cmd.retcode']
    if onlyif is not None:
        if not isinstance(onlyif, string_types):
            if not onlyif:
                ret = {'comment': 'onlyif execution failed', 'result': True}
        elif isinstance(onlyif, string_types):
            if retcode(onlyif) != 0:
                ret = {'comment': 'onlyif execution failed', 'result': True}
                log.debug('onlyif execution failed')
    if unless is not None:
        if not isinstance(unless, string_types):
            if unless:
                ret = {'comment': 'unless execution succeeded', 'result': True}
        elif isinstance(unless, string_types):
            if retcode(unless) == 0:
                ret = {'comment': 'unless execution succeeded', 'result': True}
                log.debug('unless execution succeeded')
    return ret


def create_ca(ca_name,
              bits=2048,
              days=365,
              CN='localhost',
              C='US',
              ST='Utah',
              L='Salt Lake City',
              O='SaltStack',
              OU=None,
              emailAddress='xyz@pdq.net',
              fixmode=False,
              cacert_path=None,
              ca_filename=None,
              digest='sha256',
              onlyif=None,
              unless=None,
              replace=False):
    '''
    Create a Certificate Authority (CA)

    ca_name
        name of the CA
    bits
        number of RSA key bits, default is 2048
    days
        number of days the CA will be valid, default is 365
    CN
        common name in the request, default is "localhost"
    C
        country, default is "US"
    ST
        state, default is "Utah"
    L
        locality, default is "Centerville", the city where SaltStack originated
    O
        organization, default is "SaltStack"
    OU
        organizational unit, default is None
    emailAddress
        email address for the CA owner, default is 'xyz@pdq.net'
    cacert_path
        absolute path to ca certificates root directory
    ca_filename
        alternative filename for the CA

        .. versionadded:: 2015.5.3

    digest
        The message digest algorithm. Must be a string describing a digest
        algorithm supported by OpenSSL (by EVP_get_digestbyname, specifically).
        For example, "md5" or "sha1". Default: 'sha256'
    replace
        Replace this certificate even if it exists

        .. versionadded:: 2015.5.1

    Writes out a CA certificate based upon defined config values. If the file
    already exists, the function just returns assuming the CA certificate
    already exists.

    If the following values were set::

        ca.cert_base_path='/etc/pki'
        ca_name='koji'

    the resulting CA, and corresponding key, would be written in the following
    location::

        /etc/pki/koji/koji_ca_cert.crt
        /etc/pki/koji/koji_ca_cert.key

    CLI Example:

    .. code-block:: bash

        salt '*' tls.create_ca test_ca
    '''
    status = _check_onlyif_unless(onlyif, unless)
    if status is not None:
        return None

    set_ca_path(cacert_path)

    if not ca_filename:
        ca_filename = '{0}_ca_cert'.format(ca_name)

    certp = '{0}/{1}/{2}.crt'.format(
        cert_base_path(), ca_name, ca_filename)
    ca_keyp = '{0}/{1}/{2}.key'.format(
        cert_base_path(), ca_name, ca_filename)
    if not replace and not fixmode and ca_exists(ca_name, ca_filename=ca_filename):
        return 'Certificate for CA named "{0}" already exists'.format(ca_name)

    if fixmode and not os.path.exists(certp):
        raise ValueError('{0} does not exists, can\'t fix'.format(certp))

    if not os.path.exists('{0}/{1}'.format(
        cert_base_path(), ca_name)
    ):
        os.makedirs('{0}/{1}'.format(cert_base_path(),
                                     ca_name))

    # try to reuse existing ssl key
    key = None
    if os.path.exists(ca_keyp):
        with salt.utils.fopen(ca_keyp) as fic2:
            # try to determine the key bits
            key = OpenSSL.crypto.load_privatekey(
                OpenSSL.crypto.FILETYPE_PEM, fic2.read())
    if not key:
        key = OpenSSL.crypto.PKey()
        key.generate_key(OpenSSL.crypto.TYPE_RSA, bits)

    ca = OpenSSL.crypto.X509()
    ca.set_version(2)
    ca.set_serial_number(_new_serial(ca_name))
    ca.get_subject().C = C
    ca.get_subject().ST = ST
    ca.get_subject().L = L
    ca.get_subject().O = O
    if OU:
        ca.get_subject().OU = OU
    ca.get_subject().CN = CN
    ca.get_subject().emailAddress = emailAddress

    ca.gmtime_adj_notBefore(0)
    ca.gmtime_adj_notAfter(int(days) * 24 * 60 * 60)
    ca.set_issuer(ca.get_subject())
    ca.set_pubkey(key)

    if X509_EXT_ENABLED:
        ca.add_extensions([
            OpenSSL.crypto.X509Extension('basicConstraints', True,
                                         'CA:TRUE, pathlen:0'),
            OpenSSL.crypto.X509Extension('keyUsage', True,
                                         'keyCertSign, cRLSign'),
            OpenSSL.crypto.X509Extension('subjectKeyIdentifier', False,
                                         'hash', subject=ca)])

        ca.add_extensions([
            OpenSSL.crypto.X509Extension(
                'authorityKeyIdentifier',
                False,
                'issuer:always,keyid:always',
                issuer=ca)])
    ca.sign(key, digest)

    # always backup existing keys in case
    keycontent = OpenSSL.crypto.dump_privatekey(OpenSSL.crypto.FILETYPE_PEM,
                                                key)
    write_key = True
    if os.path.exists(ca_keyp):
        bck = "{0}.{1}".format(ca_keyp, datetime.utcnow().strftime(
            "%Y%m%d%H%M%S"))
        with salt.utils.fopen(ca_keyp) as fic:
            old_key = fic.read().strip()
            if old_key.strip() == keycontent.strip():
                write_key = False
            else:
                log.info('Saving old CA ssl key in {0}'.format(bck))
                with salt.utils.fopen(bck, 'w') as bckf:
                    bckf.write(old_key)
                    os.chmod(bck, 0o600)
    if write_key:
        with salt.utils.fopen(ca_keyp, 'w') as ca_key:
            ca_key.write(keycontent)

    with salt.utils.fopen(certp, 'w') as ca_crt:
        ca_crt.write(
            OpenSSL.crypto.dump_certificate(OpenSSL.crypto.FILETYPE_PEM, ca))

    _write_cert_to_database(ca_name, ca)

    ret = ('Created Private Key: "{0}/{1}/{2}.key." ').format(
        cert_base_path(), ca_name, ca_filename)
    ret += ('Created CA "{0}": "{1}/{2}/{3}.crt."').format(
        ca_name, cert_base_path(), ca_name, ca_filename)

    return ret


def get_extensions(cert_type):
    '''
    Fetch X509 and CSR extension definitions from tls:extensions:
    (common|server|client) or set them to standard defaults.

    .. versionadded:: 2015.8.0

    cert_type:
        The type of certificate such as ``server`` or ``client``.

    CLI Example:

    .. code-block:: bash

        salt '*' tls.get_extensions client

    '''

    assert X509_EXT_ENABLED, ('X509 extensions are not supported in '
                              'pyOpenSSL prior to version 0.15.1. Your '
                              'version: {0}'.format(OpenSSL_version))

    ext = {}
    if cert_type == '':
        log.error('cert_type set to empty in tls_ca.get_extensions(); '
                  'defaulting to ``server``')
        cert_type = 'server'

    try:
        ext['common'] = __salt__['pillar.get']('tls.extensions:common', False)
    except NameError as err:
        log.debug(err)

    if not ext['common'] or ext['common'] == '':
        ext['common'] = {
            'csr': {
                'basicConstraints': 'CA:FALSE',
            },
            'cert': {
                'authorityKeyIdentifier': 'keyid,issuer:always',
                'subjectKeyIdentifier': 'hash',
            },
        }

    try:
        ext['server'] = __salt__['pillar.get']('tls.extensions:server', False)
    except NameError as err:
        log.debug(err)

    if not ext['server'] or ext['server'] == '':
        ext['server'] = {
            'csr': {
                'extendedKeyUsage': 'serverAuth',
                'keyUsage': 'digitalSignature, keyEncipherment',
            },
            'cert': {},
        }

    try:
        ext['client'] = __salt__['pillar.get']('tls.extensions:client', False)
    except NameError as err:
        log.debug(err)

    if not ext['client'] or ext['client'] == '':
        ext['client'] = {
            'csr': {
                'extendedKeyUsage': 'clientAuth',
                'keyUsage': 'nonRepudiation, digitalSignature, keyEncipherment',
            },
            'cert': {},
        }

    # possible user-defined profile or a typo
    if cert_type not in ext:
        try:
            ext[cert_type] = __salt__['pillar.get'](
                'tls.extensions:{0}'.format(cert_type))
        except NameError as e:
            log.debug(
                'pillar, tls:extensions:{0} not available or '
                'not operating in a salt context\n{1}'.format(cert_type, e))

    retval = ext['common']

    for Use in retval:
        retval[Use].update(ext[cert_type][Use])

    return retval


def create_csr(ca_name,
               bits=2048,
               CN='localhost',
               C='US',
               ST='Utah',
               L='Salt Lake City',
               O='SaltStack',
               OU=None,
               emailAddress='xyz@pdq.net',
               subjectAltName=None,
               cacert_path=None,
               ca_filename=None,
               csr_path=None,
               csr_filename=None,
               digest='sha256',
               type_ext=False,
               cert_type='server',
               replace=False):
    '''
    Create a Certificate Signing Request (CSR) for a
    particular Certificate Authority (CA)

    ca_name
        name of the CA
    bits
        number of RSA key bits, default is 2048
    CN
        common name in the request, default is "localhost"
    C
        country, default is "US"
    ST
        state, default is "Utah"
    L
        locality, default is "Centerville", the city where SaltStack originated
    O
        organization, default is "SaltStack"
        NOTE: Must the same as CA certificate or an error will be raised
    OU
        organizational unit, default is None
    emailAddress
        email address for the request, default is 'xyz@pdq.net'
    subjectAltName
        valid subjectAltNames in full form, e.g. to add DNS entry you would call
        this function with this value:

        examples: ['DNS:somednsname.com',
                'DNS:1.2.3.4',
                'IP:1.2.3.4',
                'IP:2001:4801:7821:77:be76:4eff:fe11:e51',
                'email:me@i.like.pie.com']

    .. note::
        some libraries do not properly query IP: prefixes, instead looking
        for the given req. source with a DNS: prefix. To be thorough, you
        may want to include both DNS: and IP: entries if you are using
        subjectAltNames for destinations for your TLS connections.
        e.g.:
        requests to https://1.2.3.4 will fail from python's
        requests library w/out the second entry in the above list

    .. versionadded:: 2015.8.0

    cert_type
        Specify the general certificate type. Can be either `server` or
        `client`. Indicates the set of common extensions added to the CSR.

        .. code-block:: cfg

            server: {
               'basicConstraints': 'CA:FALSE',
               'extendedKeyUsage': 'serverAuth',
               'keyUsage': 'digitalSignature, keyEncipherment'
            }

            client: {
               'basicConstraints': 'CA:FALSE',
               'extendedKeyUsage': 'clientAuth',
               'keyUsage': 'nonRepudiation, digitalSignature, keyEncipherment'
            }

    type_ext
        boolean.  Whether or not to extend the filename with CN_[cert_type]
        This can be useful if a server and client certificate are needed for
        the same CN. Defaults to False to avoid introducing an unexpected file
        naming pattern

        The files normally named some_subject_CN.csr and some_subject_CN.key
        will then be saved

    replace
        Replace this signing request even if it exists

        .. versionadded:: 2015.5.1

    Writes out a Certificate Signing Request (CSR) If the file already
    exists, the function just returns assuming the CSR already exists.

    If the following values were set::

        ca.cert_base_path='/etc/pki'
        ca_name='koji'
        CN='test.egavas.org'

    the resulting CSR, and corresponding key, would be written in the
    following location::

        /etc/pki/koji/certs/test.egavas.org.csr
        /etc/pki/koji/certs/test.egavas.org.key

    CLI Example:

    .. code-block:: bash

        salt '*' tls.create_csr test
    '''
    set_ca_path(cacert_path)

    if not ca_filename:
        ca_filename = '{0}_ca_cert'.format(ca_name)

    if not ca_exists(ca_name, ca_filename=ca_filename):
        return ('Certificate for CA named "{0}" does not exist, please create '
                'it first.').format(ca_name)

    if not csr_path:
        csr_path = '{0}/{1}/certs/'.format(cert_base_path(), ca_name)

    if not os.path.exists(csr_path):
        os.makedirs(csr_path)

    CN_ext = '_{0}'.format(cert_type) if type_ext else ''

    if not csr_filename:
        csr_filename = '{0}{1}'.format(CN, CN_ext)

    csr_f = '{0}/{1}.csr'.format(csr_path, csr_filename)

    if not replace and os.path.exists(csr_f):
        return 'Certificate Request "{0}" already exists'.format(csr_f)

    key = OpenSSL.crypto.PKey()
    key.generate_key(OpenSSL.crypto.TYPE_RSA, bits)

    req = OpenSSL.crypto.X509Req()

    req.get_subject().C = C
    req.get_subject().ST = ST
    req.get_subject().L = L
    req.get_subject().O = O
    if OU:
        req.get_subject().OU = OU
    req.get_subject().CN = CN
    req.get_subject().emailAddress = emailAddress

    try:
        extensions = get_extensions(cert_type)['csr']

        extension_adds = []

        for ext, value in extensions.items():
            extension_adds.append(OpenSSL.crypto.X509Extension(ext, False,
                                                               value))

    except AssertionError as err:
        log.error(err)
        extensions = []

    if subjectAltName:
        if X509_EXT_ENABLED:
            if isinstance(subjectAltName, str):
                subjectAltName = [subjectAltName]

            extension_adds.append(
                OpenSSL.crypto.X509Extension(
                    'subjectAltName', False, ", ".join(subjectAltName)))
        else:
            raise ValueError('subjectAltName cannot be set as X509 '
                             'extensions are not supported in pyOpenSSL '
                             'prior to version 0.15.1. Your '
                             'version: {0}.'.format(OpenSSL_version))

    if X509_EXT_ENABLED:
        req.add_extensions(extension_adds)

    req.set_pubkey(key)
    req.sign(key, digest)

    # Write private key and request
    with salt.utils.fopen('{0}/{1}.key'.format(csr_path,
                                               csr_filename), 'w+') as priv_key:
        priv_key.write(
            OpenSSL.crypto.dump_privatekey(OpenSSL.crypto.FILETYPE_PEM, key)
        )

    with salt.utils.fopen(csr_f, 'w+') as csr:
        csr.write(
            OpenSSL.crypto.dump_certificate_request(
                OpenSSL.crypto.FILETYPE_PEM,
                req
            )
        )

    ret = 'Created Private Key: "{0}{1}.key." '.format(
        csr_path,
        csr_filename
    )
    ret += 'Created CSR for "{0}": "{1}{2}.csr."'.format(
        CN,
        csr_path,
        csr_filename
    )

    return ret


def create_self_signed_cert(tls_dir='tls',
                            bits=2048,
                            days=365,
                            CN='localhost',
                            C='US',
                            ST='Utah',
                            L='Salt Lake City',
                            O='SaltStack',
                            OU=None,
                            emailAddress='xyz@pdq.net',
                            cacert_path=None,
                            cert_filename=None,
                            digest='sha256',
                            replace=False):
    '''
    Create a Self-Signed Certificate (CERT)

    tls_dir
        location appended to the ca.cert_base_path, default is 'tls'
    bits
        number of RSA key bits, default is 2048
    CN
        common name in the request, default is "localhost"
    C
        country, default is "US"
    ST
        state, default is "Utah"
    L
        locality, default is "Centerville", the city where SaltStack originated
    O
        organization, default is "SaltStack"
        NOTE: Must the same as CA certificate or an error will be raised
    OU
        organizational unit, default is None
    emailAddress
        email address for the request, default is 'xyz@pdq.net'
    cacert_path
        absolute path to ca certificates root directory
    digest
        The message digest algorithm. Must be a string describing a digest
        algorithm supported by OpenSSL (by EVP_get_digestbyname, specifically).
        For example, "md5" or "sha1". Default: 'sha256'
    replace
        Replace this certificate even if it exists

        .. versionadded:: 2015.5.1

    Writes out a Self-Signed Certificate (CERT). If the file already
    exists, the function just returns.

    If the following values were set::

        ca.cert_base_path='/etc/pki'
        tls_dir='koji'
        CN='test.egavas.org'

    the resulting CERT, and corresponding key, would be written in the
    following location::

        /etc/pki/koji/certs/test.egavas.org.crt
        /etc/pki/koji/certs/test.egavas.org.key

    CLI Example:

    .. code-block:: bash

        salt '*' tls.create_self_signed_cert

    Passing options from the command line:

    .. code-block:: bash

        salt 'minion' tls.create_self_signed_cert CN='test.mysite.org'
    '''
    set_ca_path(cacert_path)

    if not os.path.exists('{0}/{1}/certs/'.format(cert_base_path(), tls_dir)):
        os.makedirs("{0}/{1}/certs/".format(cert_base_path(),
                                            tls_dir))

    if not cert_filename:
        cert_filename = CN

    if not replace and os.path.exists(
            '{0}/{1}/certs/{2}.crt'.format(cert_base_path(),
                                           tls_dir, cert_filename)
    ):
        return 'Certificate "{0}" already exists'.format(cert_filename)

    key = OpenSSL.crypto.PKey()
    key.generate_key(OpenSSL.crypto.TYPE_RSA, bits)

    # create certificate
    cert = OpenSSL.crypto.X509()
    cert.set_version(2)

    cert.gmtime_adj_notBefore(0)
    cert.gmtime_adj_notAfter(int(days) * 24 * 60 * 60)

    cert.get_subject().C = C
    cert.get_subject().ST = ST
    cert.get_subject().L = L
    cert.get_subject().O = O
    if OU:
        cert.get_subject().OU = OU
    cert.get_subject().CN = CN
    cert.get_subject().emailAddress = emailAddress

    cert.set_serial_number(_new_serial(tls_dir))
    cert.set_issuer(cert.get_subject())
    cert.set_pubkey(key)
    cert.sign(key, digest)

    # Write private key and cert
    with salt.utils.fopen(
        '{0}/{1}/certs/{2}.key'.format(cert_base_path(),
                                       tls_dir, cert_filename),
        'w+'
    ) as priv_key:
        priv_key.write(
            OpenSSL.crypto.dump_privatekey(OpenSSL.crypto.FILETYPE_PEM, key)
        )

    with salt.utils.fopen('{0}/{1}/certs/{2}.crt'.format(cert_base_path(),
                                                         tls_dir,
                                                         cert_filename
                                                         ), 'w+') as crt:
        crt.write(
            OpenSSL.crypto.dump_certificate(
                OpenSSL.crypto.FILETYPE_PEM,
                cert
            )
        )

    _write_cert_to_database(tls_dir, cert)

    ret = 'Created Private Key: "{0}/{1}/certs/{2}.key." '.format(
        cert_base_path(),
        tls_dir,
        cert_filename
    )
    ret += 'Created Certificate: "{0}/{1}/certs/{2}.crt."'.format(
        cert_base_path(),
        tls_dir,
        cert_filename
    )

    return ret


def create_ca_signed_cert(ca_name,
                          CN,
                          days=365,
                          cacert_path=None,
                          ca_filename=None,
                          cert_path=None,
                          cert_filename=None,
                          digest='sha256',
                          cert_type=None,
                          type_ext=False,
                          replace=False):
    '''
    Create a Certificate (CERT) signed by a named Certificate Authority (CA)

    If the certificate file already exists, the function just returns assuming
    the CERT already exists.

    The CN *must* match an existing CSR generated by create_csr. If it
    does not, this method does nothing.

    ca_name
        name of the CA
    CN
        common name matching the certificate signing request
    days
        number of days certificate is valid, default is 365 (1 year)

    cacert_path
        absolute path to ca certificates root directory

    ca_filename
        alternative filename for the CA

        .. versionadded:: 2015.5.3


    cert_path
        full path to the certificates directory

    cert_filename
        alternative filename for the certificate, useful when using special
        characters in the CN. If this option is set it will override
        the certificate filename output effects of ``cert_type``.
        ``type_ext`` will be completely overridden.

        .. versionadded:: 2015.5.3


    digest
        The message digest algorithm. Must be a string describing a digest
        algorithm supported by OpenSSL (by EVP_get_digestbyname, specifically).
        For example, "md5" or "sha1". Default: 'sha256'
    replace
        Replace this certificate even if it exists

        .. versionadded:: 2015.5.1

    cert_type
        string. Either 'server' or 'client' (see create_csr() for details).

        If create_csr(type_ext=True) this function **must** be called with the
        same cert_type so it can find the CSR file.

    .. note::
        create_csr() defaults to cert_type='server'; therefore, if it was also
        called with type_ext, cert_type becomes a required argument for
        create_ca_signed_cert()

    type_ext
        bool. If set True, use ``cert_type`` as an extension to the CN when
        formatting the filename.

        e.g.: some_subject_CN_server.crt or some_subject_CN_client.crt

        This facilitates the context where both types are required for the same
        subject

        If ``cert_filename`` is `not None`, setting ``type_ext`` has no
        effect

    If the following values were set:

    .. code-block:: text

        ca.cert_base_path='/etc/pki'
        ca_name='koji'
        CN='test.egavas.org'

    the resulting signed certificate would be written in the following
    location:

    .. code-block:: text

        /etc/pki/koji/certs/test.egavas.org.crt

    CLI Example:

    .. code-block:: bash

        salt '*' tls.create_ca_signed_cert test localhost
    '''
    ret = {}

    set_ca_path(cacert_path)

    if not ca_filename:
        ca_filename = '{0}_ca_cert'.format(ca_name)

    if not cert_path:
        cert_path = '{0}/{1}/certs'.format(cert_base_path(), ca_name)

    if type_ext:
        if not cert_type:
            log.error('type_ext = True but cert_type is unset. '
                      'Certificate not written.')
            return ret
        elif cert_type:
            CN_ext = '_{0}'.format(cert_type)
    else:
        CN_ext = ''

    csr_filename = '{0}{1}'.format(CN, CN_ext)

    if not cert_filename:
        cert_filename = '{0}{1}'.format(CN, CN_ext)

    if not replace and os.path.exists(
            os.path.join(
                os.path.sep.join('{0}/{1}/certs/{2}.crt'.format(
                    cert_base_path(),
                    ca_name,
                    cert_filename).split('/')
                )
            )
    ):
        return 'Certificate "{0}" already exists'.format(cert_filename)

    try:
        maybe_fix_ssl_version(ca_name,
                              cacert_path=cacert_path,
                              ca_filename=ca_filename)
        with salt.utils.fopen('{0}/{1}/{2}.crt'.format(cert_base_path(),
                                                       ca_name,
                                                       ca_filename)) as fhr:
            ca_cert = OpenSSL.crypto.load_certificate(
                OpenSSL.crypto.FILETYPE_PEM, fhr.read()
            )
        with salt.utils.fopen('{0}/{1}/{2}.key'.format(cert_base_path(),
                                                       ca_name,
                                                       ca_filename)) as fhr:
            ca_key = OpenSSL.crypto.load_privatekey(
                OpenSSL.crypto.FILETYPE_PEM,
                fhr.read()
            )
    except IOError:
        ret['retcode'] = 1
        ret['comment'] = 'There is no CA named "{0}"'.format(ca_name)
        return ret

    try:
        csr_path = '{0}/{1}.csr'.format(cert_path, csr_filename)
        with salt.utils.fopen(csr_path) as fhr:
            req = OpenSSL.crypto.load_certificate_request(
                OpenSSL.crypto.FILETYPE_PEM,
                fhr.read())
    except IOError:
        ret['retcode'] = 1
        ret['comment'] = 'There is no CSR that matches the CN "{0}"'.format(
            cert_filename)
        return ret

    exts = []
    try:
        exts.extend(req.get_extensions())
    except AttributeError:
        try:
            # see: http://bazaar.launchpad.net/~exarkun/pyopenssl/master/revision/189
            # support is there from quite a long time, but without API
            # so we mimic the newly get_extensions method present in ultra
            # recent pyopenssl distros
            log.info('req.get_extensions() not supported in pyOpenSSL versions '
                     'prior to 0.15. Processing extensions internally. '
                     ' Your version: {0}'.format(
                         OpenSSL_version))

            native_exts_obj = OpenSSL._util.lib.X509_REQ_get_extensions(
                req._req)
            for i in _range(OpenSSL._util.lib.sk_X509_EXTENSION_num(
                    native_exts_obj)):
                ext = OpenSSL.crypto.X509Extension.__new__(
                    OpenSSL.crypto.X509Extension)
                ext._extension = OpenSSL._util.lib.sk_X509_EXTENSION_value(
                    native_exts_obj,
                    i)
                exts.append(ext)
        except Exception:
            log.error('X509 extensions are unsupported in pyOpenSSL '
                      'versions prior to 0.14. Upgrade required to '
                      'use extensions. Current version: {0}'.format(
                          OpenSSL_version))

    cert = OpenSSL.crypto.X509()
    cert.set_version(2)
    cert.set_subject(req.get_subject())
    cert.gmtime_adj_notBefore(0)
    cert.gmtime_adj_notAfter(int(days) * 24 * 60 * 60)
    cert.set_serial_number(_new_serial(ca_name))
    cert.set_issuer(ca_cert.get_subject())
    cert.set_pubkey(req.get_pubkey())

    cert.add_extensions(exts)

    cert.sign(ca_key, digest)

    cert_full_path = '{0}/{1}.crt'.format(cert_path, cert_filename)

    with salt.utils.fopen(cert_full_path, 'w+') as crt:
        crt.write(
            OpenSSL.crypto.dump_certificate(OpenSSL.crypto.FILETYPE_PEM, cert))

    _write_cert_to_database(ca_name, cert)

    return ('Created Certificate for "{0}": '
            '"{1}/{2}.crt"').format(
        CN,
        cert_path,
        cert_filename
    )


def create_pkcs12(ca_name, CN, passphrase='', cacert_path=None, replace=False):
    '''
    Create a PKCS#12 browser certificate for a particular Certificate (CN)

    ca_name
        name of the CA
    CN
        common name matching the certificate signing request
    passphrase
        used to unlock the PKCS#12 certificate when loaded into the browser
    cacert_path
        absolute path to ca certificates root directory
    replace
        Replace this certificate even if it exists

        .. versionadded:: 2015.5.1

    If the following values were set::

        ca.cert_base_path='/etc/pki'
        ca_name='koji'
        CN='test.egavas.org'

    the resulting signed certificate would be written in the
    following location::

        /etc/pki/koji/certs/test.egavas.org.p12

    CLI Example:

    .. code-block:: bash

        salt '*' tls.create_pkcs12 test localhost
    '''
    set_ca_path(cacert_path)
    if not replace and os.path.exists(
            '{0}/{1}/certs/{2}.p12'.format(
                cert_base_path(),
                ca_name,
                CN)
    ):
        return 'Certificate "{0}" already exists'.format(CN)

    try:
        with salt.utils.fopen('{0}/{1}/{2}_ca_cert.crt'.format(cert_base_path(),
                                                               ca_name,
                                                               ca_name)) as fhr:
            ca_cert = OpenSSL.crypto.load_certificate(
                OpenSSL.crypto.FILETYPE_PEM,
                fhr.read()
            )
    except IOError:
        return 'There is no CA named "{0}"'.format(ca_name)

    try:
        with salt.utils.fopen('{0}/{1}/certs/{2}.crt'.format(cert_base_path(),
                                                             ca_name,
                                                             CN)) as fhr:
            cert = OpenSSL.crypto.load_certificate(
                OpenSSL.crypto.FILETYPE_PEM,
                fhr.read()
            )
        with salt.utils.fopen('{0}/{1}/certs/{2}.key'.format(cert_base_path(),
                                                             ca_name,
                                                             CN)) as fhr:
            key = OpenSSL.crypto.load_privatekey(
                OpenSSL.crypto.FILETYPE_PEM,
                fhr.read()
            )
    except IOError:
        return 'There is no certificate that matches the CN "{0}"'.format(CN)

    pkcs12 = OpenSSL.crypto.PKCS12()

    pkcs12.set_certificate(cert)
    pkcs12.set_ca_certificates([ca_cert])
    pkcs12.set_privatekey(key)

    with salt.utils.fopen('{0}/{1}/certs/{2}.p12'.format(cert_base_path(),
                                                         ca_name,
                                                         CN), 'w') as ofile:
        ofile.write(pkcs12.export(passphrase=passphrase))

    return ('Created PKCS#12 Certificate for "{0}": '
            '"{1}/{2}/certs/{3}.p12"').format(
        CN,
        cert_base_path(),
        ca_name,
        CN
    )


def cert_info(cert_path, digest='sha256'):
    '''
    Return information for a particular certificate

    cert_path
        path to the cert file
    digest
        what digest to use for fingerprinting

    CLI Example:

    .. code-block:: bash

        salt '*' tls.cert_info /dir/for/certs/cert.pem
    '''
    # format that OpenSSL returns dates in
    date_fmt = '%Y%m%d%H%M%SZ'

    with salt.utils.fopen(cert_path) as cert_file:
        cert = OpenSSL.crypto.load_certificate(
            OpenSSL.crypto.FILETYPE_PEM,
            cert_file.read()
        )
    ret = {
        'fingerprint': cert.digest(digest),
        'subject': dict(cert.get_subject().get_components()),
        'issuer': dict(cert.get_issuer().get_components()),
        'serial_number': cert.get_serial_number(),
        'not_before': calendar.timegm(time.strptime(
            cert.get_notBefore(),
            date_fmt)),
        'not_after': calendar.timegm(time.strptime(
            cert.get_notAfter(),
            date_fmt)),
    }

    # add additional info if your version of pyOpenSSL supports it
    if hasattr(cert, 'get_extension_count'):
        ret['extensions'] = {}
        for i in _range(cert.get_extension_count()):
            ext = cert.get_extension(i)
            ret['extensions'][ext.get_short_name()] = ext

    if 'subjectAltName' in ret.get('extensions', {}):
        valid_names = set()
        for name in ret['extensions']['subjectAltName'] \
                ._subjectAltNameString().split(", "):
            if not name.startswith('DNS:'):
                log.error('Cert {0} has an entry ({1}) which does not start '
                          'with DNS:'.format(cert_path, name))
            else:
                valid_names.add(name[4:])
        ret['subject_alt_names'] = valid_names

    if hasattr(cert, 'get_signature_algorithm'):
        ret['signature_algorithm'] = cert.get_signature_algorithm()

    return ret


def create_empty_crl(
        ca_name,
        cacert_path=None,
        ca_filename=None,
        crl_file=None):
    '''
    Create an empty Certificate Revocation List.

    .. versionadded:: 2015.8.0

    ca_name
        name of the CA
    cacert_path
        absolute path to ca certificates root directory
    ca_filename
        alternative filename for the CA

        .. versionadded:: 2015.5.3

    crl_file
        full path to the CRL file

    CLI Example:

    .. code-block:: bash

        salt '*' tls.create_empty_crl ca_name='koji' \
                ca_filename='ca' \
                crl_file='/etc/openvpn/team1/crl.pem'
    '''

    set_ca_path(cacert_path)

    if not ca_filename:
        ca_filename = '{0}_ca_cert'.format(ca_name)

    if not crl_file:
        crl_file = '{0}/{1}/crl.pem'.format(
            _cert_base_path(),
            ca_name
        )

    if os.path.exists('{0}'.format(crl_file)):
        return 'CRL "{0}" already exists'.format(crl_file)

    try:
        ca_cert = OpenSSL.crypto.load_certificate(
            OpenSSL.crypto.FILETYPE_PEM,
            salt.utils.fopen('{0}/{1}/{2}.crt'.format(
                cert_base_path(),
                ca_name,
                ca_filename
            )).read()
        )
        ca_key = OpenSSL.crypto.load_privatekey(
            OpenSSL.crypto.FILETYPE_PEM,
            salt.utils.fopen('{0}/{1}/{2}.key'.format(
                cert_base_path(),
                ca_name,
                ca_filename)).read()
        )
    except IOError:
        return 'There is no CA named "{0}"'.format(ca_name)

    crl = OpenSSL.crypto.CRL()
    crl_text = crl.export(ca_cert, ca_key)

    with salt.utils.fopen(crl_file, 'w') as f:
        f.write(crl_text)

    return 'Created an empty CRL: "{0}"'.format(crl_file)


def revoke_cert(
        ca_name,
        CN,
        cacert_path=None,
        ca_filename=None,
        cert_path=None,
        cert_filename=None,
        crl_file=None):
    '''
    Revoke a certificate.

    .. versionadded:: 2015.8.0

    ca_name
        Name of the CA.

    CN
        Common name matching the certificate signing request.

    cacert_path
        Absolute path to ca certificates root directory.

    ca_filename
        Alternative filename for the CA.

    cert_path
        Path to the cert file.

    cert_filename
        Alternative filename for the certificate, useful when using special
        characters in the CN.

    crl_file
        Full path to the CRL file.

    CLI Example:

    .. code-block:: bash

        salt '*' tls.revoke_cert ca_name='koji' \
                ca_filename='ca' \
                crl_file='/etc/openvpn/team1/crl.pem'

    '''

    set_ca_path(cacert_path)
    ca_dir = '{0}/{1}'.format(cert_base_path(), ca_name)

    if ca_filename is None:
        ca_filename = '{0}_ca_cert'.format(ca_name)

    if cert_path is None:
        cert_path = '{0}/{1}/certs'.format(_cert_base_path(), ca_name)

    if cert_filename is None:
        cert_filename = '{0}'.format(CN)

    try:
        ca_cert = OpenSSL.crypto.load_certificate(
            OpenSSL.crypto.FILETYPE_PEM,
            salt.utils.fopen('{0}/{1}/{2}.crt'.format(
                cert_base_path(),
                ca_name,
                ca_filename
            )).read()
        )
        ca_key = OpenSSL.crypto.load_privatekey(
            OpenSSL.crypto.FILETYPE_PEM,
            salt.utils.fopen('{0}/{1}/{2}.key'.format(
                cert_base_path(),
                ca_name,
                ca_filename)).read()
        )
    except IOError:
        return 'There is no CA named "{0}"'.format(ca_name)

    try:
        client_cert = OpenSSL.crypto.load_certificate(
            OpenSSL.crypto.FILETYPE_PEM,
            salt.utils.fopen('{0}/{1}.crt'.format(
                cert_path,
                cert_filename)).read()
        )
    except IOError:
        return 'There is no client certificate named "{0}"'.format(CN)

    index_file, expire_date, serial_number, subject = _get_basic_info(
        ca_name,
        client_cert,
        ca_dir)

    index_serial_subject = '{0}\tunknown\t{1}'.format(
        serial_number,
        subject)
    index_v_data = 'V\t{0}\t\t{1}'.format(
        expire_date,
        index_serial_subject)
    index_r_data_pattern = re.compile(
        r"R\t" +
        expire_date +
        r"\t\d{12}Z\t" +
        re.escape(index_serial_subject))
    index_r_data = 'R\t{0}\t{1}\t{2}'.format(
        expire_date,
        _four_digit_year_to_two_digit(datetime.utcnow()),
        index_serial_subject)

    ret = {}
    with salt.utils.fopen(index_file) as f:
        for line in f:
            if index_r_data_pattern.match(line):
                revoke_date = line.split('\t')[2]
                try:
                    datetime.strptime(revoke_date, two_digit_year_fmt)
                    return ('"{0}/{1}.crt" was already revoked, '
                            'serial number: {2}').format(
                        cert_path,
                        cert_filename,
                        serial_number
                    )
                except ValueError:
                    ret['retcode'] = 1
                    ret['comment'] = ("Revocation date '{0}' does not match"
                                      "format '{1}'".format(
                                          revoke_date,
                                          two_digit_year_fmt))
                    return ret
            elif index_serial_subject in line:
                __salt__['file.replace'](
                    index_file,
                    index_v_data,
                    index_r_data,
                    backup=False)
                break

    crl = OpenSSL.crypto.CRL()

    with salt.utils.fopen(index_file) as f:
        for line in f:
            if line.startswith('R'):
                fields = line.split('\t')
                revoked = OpenSSL.crypto.Revoked()
                revoked.set_serial(fields[3])
                revoke_date_2_digit = datetime.strptime(fields[2],
                                                        two_digit_year_fmt)
                revoked.set_rev_date(revoke_date_2_digit.strftime(
                    four_digit_year_fmt))
                crl.add_revoked(revoked)

    crl_text = crl.export(ca_cert, ca_key)

    if crl_file is None:
        crl_file = '{0}/{1}/crl.pem'.format(
            _cert_base_path(),
            ca_name
        )

    if os.path.isdir(crl_file):
        ret['retcode'] = 1
        ret['comment'] = 'crl_file "{0}" is an existing directory'.format(
            crl_file)
        return ret

    with salt.utils.fopen(crl_file, 'w') as f:
        f.write(crl_text)

    return ('Revoked Certificate: "{0}/{1}.crt", '
            'serial number: {2}').format(
        cert_path,
        cert_filename,
        serial_number
    )


if __name__ == '__main__':
    # create_ca('koji', days=365, **cert_sample_meta)
    create_csr(
        'koji',
        CN='test_system',
        C="US",
        ST="Utah",
        L="Centerville",
        O="SaltStack",
        OU=None,
        emailAddress='test_system@saltstack.org'
    )
    create_ca_signed_cert('koji', 'test_system')
    create_pkcs12('koji', 'test_system', passphrase='test')<|MERGE_RESOLUTION|>--- conflicted
+++ resolved
@@ -140,13 +140,8 @@
     if HAS_SSL and OpenSSL_version >= LooseVersion('0.10'):
         if OpenSSL_version < LooseVersion('0.14'):
             X509_EXT_ENABLED = False
-<<<<<<< HEAD
-            log.error('You should upgrade pyOpenSSL to at least 0.14.1 '
-                      'to enable the use of X509 extensions')
-=======
             log.debug('You should upgrade pyOpenSSL to at least 0.14.1 to '
                       'enable the use of X509 extensions in the tls module')
->>>>>>> fe0778da
         elif OpenSSL_version <= LooseVersion('0.15'):
             log.debug('You should upgrade pyOpenSSL to at least 0.15.1 to '
                       'enable the full use of X509 extensions in the tls module')
