--- conflicted
+++ resolved
@@ -475,14 +475,9 @@
     Check if PID is still alive.
     '''
     try:
-<<<<<<< HEAD
-        os.kill(int(open(pidfile).read().strip()), 0)
-        return True
-=======
         with salt.utils.fopen(pidfile) as fp_:
             os.kill(int(fp_.read().strip()), 0)
-        sys.exit(1)
->>>>>>> 2ef59667
+        return True
     except Exception as ex:
         if os.access(pidfile, os.W_OK) and os.path.isfile(pidfile):
             os.unlink(pidfile)
