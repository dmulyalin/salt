--- conflicted
+++ resolved
@@ -475,13 +475,7 @@
     '''
     shell = __salt__['environ.get']('SHELL')
     if shell.split('/')[-1] in ('csh', 'tcsh'):
-<<<<<<< HEAD
-        __salt__['cmd.run'](['rehash'],
-                            output_loglevel='trace',
-                            python_shell=False)
-=======
         __salt__['cmd.shell']('rehash', output_loglevel='trace')
->>>>>>> cf797222
 
 
 def file_list(*packages):
