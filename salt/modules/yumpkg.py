--- conflicted
+++ resolved
@@ -2837,18 +2837,10 @@
     # header comments. Continue to read each section header and then find the
     # comments for each repo.
     headers = ''
-<<<<<<< HEAD
-    with salt.utils.files.fopen(filename, 'r') as rawfile:
-        for line in rawfile:
+    section = None
+    with salt.utils.files.fopen(filename, 'r') as repofile:
+        for line in repofile:
             line = salt.utils.stringutils.to_unicode(line)
-            if line.strip().startswith('#'):
-                headers += '{0}\n'.format(line.strip())
-            else:
-                break
-=======
-    section = None
-    with salt.utils.fopen(filename, 'r') as repofile:
-        for line in repofile:
             line = line.strip()
             if line.startswith('#'):
                 if section is None:
@@ -2864,7 +2856,6 @@
                         )
             elif line.startswith('[') and line.endswith(']'):
                 section = line[1:-1]
->>>>>>> b548a3e7
 
     return (headers, salt.utils.data.decode(config))
 
