# -*- coding: utf-8 -*-
'''
Connection module for Amazon S3

:configuration: This module accepts explicit s3 credentials but can also utilize
    IAM roles assigned to the instance through Instance Profiles. Dynamic
    credentials are then automatically obtained from AWS API and no further
    configuration is necessary. More Information available at::

       http://docs.aws.amazon.com/AWSEC2/latest/UserGuide/iam-roles-for-amazon-ec2.html

    If IAM roles are not used you need to specify them either in a pillar or
    in the minion's config file::

        s3.keyid: GKTADJGHEIQSXMKKRBJ08H
        s3.key: askdjghsdfjkghWupUjasdflkdfklgjsdfjajkghs

    (Note: this is literally the pillar key 's3.keyid' or the config option 's3.keyid',
    not "s3:\\n  keyid: blah".)

    A service_url may also be specified in the configuration::

        s3.service_url: s3.amazonaws.com

    A role_arn may also be specified in the configuration::

        s3.role_arn: arn:aws:iam::111111111111:role/my-role-to-assume

    If a service_url is not specified, the default is s3.amazonaws.com. This
    may appear in various documentation as an "endpoint". A comprehensive list
    for Amazon S3 may be found at::

        http://docs.aws.amazon.com/general/latest/gr/rande.html#s3_region

    The service_url will form the basis for the final endpoint that is used to
    query the service.

    Path style can be enabled:

        s3.path_style: True

    This can be useful if you need to use salt with a proxy for an s3 compatible storage

    You can use either https protocol or http protocol:

        s3.https_enable: True

    SSL verification may also be turned off in the configuration:

        s3.verify_ssl: False

    This is required if using S3 bucket names that contain a period, as
    these will not match Amazon's S3 wildcard certificates. Certificate
    verification is enabled by default.

    AWS region may be specified in the configuration:

        s3.location: eu-central-1

    Default is us-east-1.

    This module should be usable to query other S3-like services, such as
    Eucalyptus.

:depends: requests
'''
from __future__ import absolute_import

# Import Python libs
import logging

log = logging.getLogger(__name__)


def __virtual__():
    '''
    Should work on any modern Python installation
    '''
    return True


def delete(bucket, path=None, action=None, key=None, keyid=None,
           service_url=None, verify_ssl=None, kms_keyid=None, location=None,
           role_arn=None, path_style=None, https_enable=None):
    '''
    Delete a bucket, or delete an object from a bucket.

    CLI Example to delete a bucket::

        salt myminion s3.delete mybucket

    CLI Example to delete an object from a bucket::

        salt myminion s3.delete mybucket remoteobject
    '''
    key, keyid, service_url, verify_ssl, kms_keyid, location, role_arn, path_style, https_enable = _get_key(
        key,
        keyid,
        service_url,
        verify_ssl,
        kms_keyid,
        location,
        role_arn,
        path_style,
        https_enable,
    )

    return __utils__['s3.query'](method='DELETE',
                                 bucket=bucket,
                                 path=path,
                                 action=action,
                                 key=key,
                                 keyid=keyid,
                                 kms_keyid=kms_keyid,
                                 service_url=service_url,
                                 verify_ssl=verify_ssl,
                                 location=location,
                                 role_arn=role_arn,
                                 path_style=path_style,
                                 https_enable=https_enable)


def get(bucket='', path='', return_bin=False, action=None,
        local_file=None, key=None, keyid=None, service_url=None,
        verify_ssl=None, kms_keyid=None, location=None, role_arn=None,
        path_style=None, https_enable=None):
    '''
    List the contents of a bucket, or return an object from a bucket. Set
    return_bin to True in order to retrieve an object wholesale. Otherwise,
    Salt will attempt to parse an XML response.

    CLI Example to list buckets:

    .. code-block:: bash

        salt myminion s3.get

    CLI Example to list the contents of a bucket:

    .. code-block:: bash

        salt myminion s3.get mybucket

    CLI Example to return the binary contents of an object:

    .. code-block:: bash

        salt myminion s3.get mybucket myfile.png return_bin=True

    CLI Example to save the binary contents of an object to a local file:

    .. code-block:: bash

        salt myminion s3.get mybucket myfile.png local_file=/tmp/myfile.png

    It is also possible to perform an action on a bucket. Currently, S3
    supports the following actions::

        acl
        cors
        lifecycle
        policy
        location
        logging
        notification
        tagging
        versions
        requestPayment
        versioning
        website

    To perform an action on a bucket:

    .. code-block:: bash

        salt myminion s3.get mybucket myfile.png action=acl
    '''
    key, keyid, service_url, verify_ssl, kms_keyid, location, role_arn, path_style, https_enable = _get_key(
        key,
        keyid,
        service_url,
        verify_ssl,
        kms_keyid,
        location,
        role_arn,
        path_style,
        https_enable,
    )

    return __utils__['s3.query'](method='GET',
                                 bucket=bucket,
                                 path=path,
                                 return_bin=return_bin,
                                 local_file=local_file,
                                 action=action,
                                 key=key,
                                 keyid=keyid,
                                 kms_keyid=kms_keyid,
                                 service_url=service_url,
                                 verify_ssl=verify_ssl,
                                 location=location,
                                 role_arn=role_arn,
                                 path_style=path_style,
                                 https_enable=https_enable)


<<<<<<< HEAD
def head(bucket, path=None, key=None, keyid=None, service_url=None,
         verify_ssl=None, kms_keyid=None, location=None, role_arn=None,
         path_style=None, https_enable=None):
=======
def head(bucket, path='', key=None, keyid=None, service_url=None,
         verify_ssl=None, kms_keyid=None, location=None, role_arn=None):
>>>>>>> 8db74fb2
    '''
    Return the metadata for a bucket, or an object in a bucket.

    CLI Examples:

    .. code-block:: bash

        salt myminion s3.head mybucket
        salt myminion s3.head mybucket myfile.png
    '''
    key, keyid, service_url, verify_ssl, kms_keyid, location, role_arn, path_style, https_enable = _get_key(
        key,
        keyid,
        service_url,
        verify_ssl,
        kms_keyid,
        location,
        role_arn,
        path_style,
        https_enable,
    )

    return __utils__['s3.query'](method='HEAD',
                                 bucket=bucket,
                                 path=path,
                                 key=key,
                                 keyid=keyid,
                                 kms_keyid=kms_keyid,
                                 service_url=service_url,
                                 verify_ssl=verify_ssl,
                                 location=location,
                                 full_headers=True,
                                 role_arn=role_arn,
                                 path_style=path_style,
                                 https_enable=https_enable)


def put(bucket, path=None, return_bin=False, action=None, local_file=None,
        key=None, keyid=None, service_url=None, verify_ssl=None,
        kms_keyid=None, location=None, role_arn=None, path_style=None,
        https_enable=None):
    '''
    Create a new bucket, or upload an object to a bucket.

    CLI Example to create a bucket:

    .. code-block:: bash

        salt myminion s3.put mybucket

    CLI Example to upload an object to a bucket:

    .. code-block:: bash

        salt myminion s3.put mybucket remotepath local_file=/path/to/file
    '''
    key, keyid, service_url, verify_ssl, kms_keyid, location, role_arn, path_style, https_enable = _get_key(
        key,
        keyid,
        service_url,
        verify_ssl,
        kms_keyid,
        location,
        role_arn,
        path_style,
        https_enable,
    )

    return __utils__['s3.query'](method='PUT',
                                 bucket=bucket,
                                 path=path,
                                 return_bin=return_bin,
                                 local_file=local_file,
                                 action=action,
                                 key=key,
                                 keyid=keyid,
                                 kms_keyid=kms_keyid,
                                 service_url=service_url,
                                 verify_ssl=verify_ssl,
                                 location=location,
                                 role_arn=role_arn,
                                 path_style=path_style,
                                 https_enable=https_enable)


def _get_key(key, keyid, service_url, verify_ssl, kms_keyid, location, role_arn, path_style, https_enable):
    '''
    Examine the keys, and populate as necessary
    '''
    if not key and __salt__['config.option']('s3.key'):
        key = __salt__['config.option']('s3.key')

    if not keyid and __salt__['config.option']('s3.keyid'):
        keyid = __salt__['config.option']('s3.keyid')

    if not kms_keyid and __salt__['config.option']('aws.kms.keyid'):
        kms_keyid = __salt__['config.option']('aws.kms.keyid')

    if not service_url and __salt__['config.option']('s3.service_url'):
        service_url = __salt__['config.option']('s3.service_url')

    if not service_url:
        service_url = 's3.amazonaws.com'

    if verify_ssl is None and __salt__['config.option']('s3.verify_ssl') is not None:
        verify_ssl = __salt__['config.option']('s3.verify_ssl')

    if verify_ssl is None:
        verify_ssl = True

    if location is None and __salt__['config.option']('s3.location') is not None:
        location = __salt__['config.option']('s3.location')

    if role_arn is None and __salt__['config.option']('s3.role_arn'):
        role_arn = __salt__['config.option']('s3.role_arn')

    if path_style is None and __salt__['config.option']('s3.path_style') is not None:
        path_style = __salt__['config.option']('s3.path_style')

    if path_style is None:
        path_style = False

    if https_enable is None and __salt__['config.option']('s3.https_enable') is not None:
        https_enable = __salt__['config.option']('s3.https_enable')

    if https_enable is None:
        https_enable = True

    return key, keyid, service_url, verify_ssl, kms_keyid, location, role_arn, path_style, https_enable<|MERGE_RESOLUTION|>--- conflicted
+++ resolved
@@ -204,14 +204,9 @@
                                  https_enable=https_enable)
 
 
-<<<<<<< HEAD
-def head(bucket, path=None, key=None, keyid=None, service_url=None,
+def head(bucket, path='', key=None, keyid=None, service_url=None,
          verify_ssl=None, kms_keyid=None, location=None, role_arn=None,
          path_style=None, https_enable=None):
-=======
-def head(bucket, path='', key=None, keyid=None, service_url=None,
-         verify_ssl=None, kms_keyid=None, location=None, role_arn=None):
->>>>>>> 8db74fb2
     '''
     Return the metadata for a bucket, or an object in a bucket.
 
