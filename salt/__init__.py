'''
Make me some salt!
'''
# Import python libs
import multiprocessing
import optparse
import os
# Import salt libs
import salt.config


def verify_env(dirs):
    '''
    Verify that the named directories are in place and that the environment
    can shake the salt
    '''
    for dir_ in dirs:
        if not os.path.isdir(dir_):
            try:
                os.makedirs(dir_)
            except OSError, e:
                print 'Failed to create directory path "%s" - %s' % (dir_, e)

class Master(object):
    '''
    Creates a master server
    '''
    def __init__(self):
        self.cli = self.__parse_cli()
        self.opts = salt.config.master_config(self.cli['config'])

    def __parse_cli(self):
        '''
        Parse the cli for options passed to a master daemon
        '''
        import salt.log
        parser = optparse.OptionParser()
        parser.add_option('-d',
                '--daemon',
                dest='daemon',
                default=False,
                action='store_true',
                help='Run the master in a daemon')
        parser.add_option('-c',
                '--config',
                dest='config',
                default='/etc/salt/master',
                help='Pass in an alternative configuration file')
        parser.add_option('-l',
                '--log-level',
                dest='log_level',
                default='warning',
                choices=salt.log.LOG_LEVELS.keys(),
                help='Console log level. One of %s. For the logfile settings '
                     'see the config file. Default: \'%%default\'.' %
                     ', '.join([repr(l) for l in salt.log.LOG_LEVELS.keys()])
                )

        options, args = parser.parse_args()
        salt.log.setup_console_logger(options.log_level)

        cli = {'daemon': options.daemon,
               'config': options.config}

        return cli

    def start(self):
        '''
        Run the sequence to start a salt master server
        '''
        verify_env([os.path.join(self.opts['pki_dir'], 'minions'),
                    os.path.join(self.opts['pki_dir'], 'minions_pre'),
                    os.path.join(self.opts['cachedir'], 'jobs'),
                    os.path.dirname(self.opts['log_file']),
                    ])
        import salt.log
        salt.log.setup_logfile_logger(
            self.opts['log_file'], self.opts['log_level']
        )
        for name, level in self.opts['log_granular_levels'].iteritems():
            salt.log.set_logger_level(name, level)
        import logging
        # Late import so logging works correctly
        import salt.master
        master = salt.master.Master(self.opts)
        if self.cli['daemon']:
            # Late import so logging works correctly
            import salt.utils
            salt.utils.daemonize()
        master.start()


class Minion(object):
    '''
    Create a minion server
    '''
    def __init__(self):
        self.cli = self.__parse_cli()
        self.opts = salt.config.minion_config(self.cli['config'])

    def __parse_cli(self):
        '''
        Parse the cli input
        '''
        import salt.log
        parser = optparse.OptionParser()
        parser.add_option('-d',
                '--daemon',
                dest='daemon',
                default=False,
                action='store_true',
                help='Run the minion as a daemon')
        parser.add_option('-c',
                '--config',
                dest='config',
                default='/etc/salt/minion',
                help='Pass in an alternative configuration file')
        parser.add_option('-l',
                '--log-level',
                dest='log_level',
                default='warning',
                choices=salt.log.LOG_LEVELS.keys(),
                help='Console log level. One of %s. For the logfile settings '
                     'see the config file. Default: \'%%default\'.' %
                     ', '.join([repr(l) for l in salt.log.LOG_LEVELS.keys()]))

        options, args = parser.parse_args()
        salt.log.setup_console_logger(options.log_level)
        cli = {'daemon': options.daemon,
               'config': options.config}

        return cli

    def start(self):
        '''
        Execute this method to start up a minion.
        '''
        verify_env([self.opts['pki_dir'], self.opts['cachedir'],
                os.path.dirname(self.opts['log_file']),
                ])
        import salt.log
        salt.log.setup_logfile_logger(
            self.opts['log_file'], self.opts['log_level']
        )
        for name, level in self.opts['log_granular_levels'].iteritems():
            salt.log.set_logger_level(name, level)

        import logging

        # Late import so logging works correctly
        import salt.minion
        minion = salt.minion.Minion(self.opts)
        if self.opts.has_key('monitor'):
            start_monitor(self.opts, minion.functions)
        if self.cli['daemon']:
            # Late import so logging works correctly
            import salt.utils
            salt.utils.daemonize()
        minion.tune_in()

def start_monitor(opts, functions):
<<<<<<< HEAD
    pid = os.fork()
    try:
        if pid > 0:
            # child (monitor) process
            # Late import so logging works correctly
            import salt.monitor
            monitor = salt.monitor.Monitor(opts, functions)
            monitor.run()
    except OSError, ex:
        log.error('could not fork new monitor process' )
=======
    '''
    Start up a Salt monitor daemon, this function should be run inside of a
    multiprocess and prepares the environment for the multiprocess
    '''
    import salt.log
    salt.log.setup_logfile_logger(opts['log_file'], opts['log_level'])
    for name, level in opts['log_granular_levels'].iteritems():
        salt.log.set_logger_level(name, level)

    # Late import so logging works correctly
    import salt.monitor
    monitor = salt.monitor.Monitor(opts, functions)
    monitor.run()
>>>>>>> 20a24d55
<|MERGE_RESOLUTION|>--- conflicted
+++ resolved
@@ -159,7 +159,12 @@
         minion.tune_in()
 
 def start_monitor(opts, functions):
-<<<<<<< HEAD
+    '''
+    Start up a Salt monitor daemon.
+    This function currently forks from the minion because we need
+    the minion to process command line options, setup global services
+    like logging, and parse available salt commands.
+    '''
     pid = os.fork()
     try:
         if pid > 0:
@@ -169,19 +174,4 @@
             monitor = salt.monitor.Monitor(opts, functions)
             monitor.run()
     except OSError, ex:
-        log.error('could not fork new monitor process' )
-=======
-    '''
-    Start up a Salt monitor daemon, this function should be run inside of a
-    multiprocess and prepares the environment for the multiprocess
-    '''
-    import salt.log
-    salt.log.setup_logfile_logger(opts['log_file'], opts['log_level'])
-    for name, level in opts['log_granular_levels'].iteritems():
-        salt.log.set_logger_level(name, level)
-
-    # Late import so logging works correctly
-    import salt.monitor
-    monitor = salt.monitor.Monitor(opts, functions)
-    monitor.run()
->>>>>>> 20a24d55
+        log.error('could not fork new monitor process' )