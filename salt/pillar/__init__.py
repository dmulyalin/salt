--- conflicted
+++ resolved
@@ -7,10 +7,7 @@
 import os
 import collections
 import logging
-<<<<<<< HEAD
-=======
 from copy import copy
->>>>>>> 3b9891b1
 
 # Import salt libs
 import salt.loader
