--- conflicted
+++ resolved
@@ -22,13 +22,6 @@
 import sys
 import tempfile
 import time
-<<<<<<< HEAD
-import subprocess
-import multiprocessing
-import logging
-import pipes
-=======
->>>>>>> 4cdacb4c
 import traceback
 import uuid
 
