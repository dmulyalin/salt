# -*- coding: utf-8 -*-
'''
    :codeauthor: :email:`Pedro Algarvio (pedro@algarvio.me)`
    :copyright: © 2013 by the SaltStack Team, see AUTHORS for more details.
    :license: Apache 2.0, see LICENSE for more details.


    salt.utils.odict
    ~~~~~~~~~~~~~~~~

    This is a compatibility/"importability" layer for an ordered dictionary.
    Tries to import from the standard library if python >= 2.7, then from the
    ``ordereddict`` package available from PyPi, and, as a last resort,
    provides an ``OrderedDict`` implementation based on::

        http://code.activestate.com/recipes/576669/

    It also implements a DefaultOrderedDict Class that serves  as a
    combination of ``OrderedDict`` and ``defaultdict``
    It's source was submitted here::

        http://stackoverflow.com/questions/6190331/
'''
from collections import Callable

try:
    from collections import OrderedDict  # pylint: disable=E0611
except ImportError:
    try:
        from ordereddict import OrderedDict
    except ImportError:
        ## {{{ http://code.activestate.com/recipes/576693/ (r9)
        # Backport of OrderedDict() class that runs on Python 2.4, 2.5, 2.6, 2.7 and pypy.
        # Passes Python2.7's test suite and incorporates all the latest updates.

        try:
            from thread import get_ident as _get_ident
        except ImportError:
            from dummy_thread import get_ident as _get_ident

#        try:
#            from _abcoll import KeysView, ValuesView, ItemsView
#        except ImportError:
#            pass

        class OrderedDict(dict):
            'Dictionary that remembers insertion order'
            # An inherited dict maps keys to values.
            # The inherited dict provides __getitem__, __len__, __contains__, and get.
            # The remaining methods are order-aware.
            # Big-O running times for all methods are the same as for regular dictionaries.

            # The internal self.__map dictionary maps keys to links in a doubly linked list.
            # The circular doubly linked list starts and ends with a sentinel element.
            # The sentinel element never gets deleted (this simplifies the algorithm).
            # Each link is stored as a list of length three:  [PREV, NEXT, KEY].

            def __init__(self, *args, **kwds):  # pylint: disable=E1003
                '''Initialize an ordered dictionary.  Signature is the same as for
                regular dictionaries, but keyword arguments are not recommended
                because their insertion order is arbitrary.

                '''
                super(OrderedDict, self).__init__()  # pylint: disable=E1003
                if len(args) > 1:
                    raise TypeError('expected at most 1 arguments, got %d' % len(args))
                try:
                    self.__root
                except AttributeError:
                    self.__root = root = []                     # sentinel node
                    root[:] = [root, root, None]
                    self.__map = {}
                self.__update(*args, **kwds)

            def __setitem__(self, key, value, dict_setitem=dict.__setitem__):
                'od.__setitem__(i, y) <==> od[i]=y'
                # Setting a new item creates a new link which goes at the end of the linked
                # list, and the inherited dictionary is updated with the new key/value pair.
                if key not in self:
                    root = self.__root
                    last = root[0]
                    last[1] = root[0] = self.__map[key] = [last, root, key]
                dict_setitem(self, key, value)

            def __delitem__(self, key, dict_delitem=dict.__delitem__):
                'od.__delitem__(y) <==> del od[y]'
                # Deleting an existing item uses self.__map to find the link which is
                # then removed by updating the links in the predecessor and successor nodes.
                dict_delitem(self, key)
                link_prev, link_next, key = self.__map.pop(key)
                link_prev[1] = link_next
                link_next[0] = link_prev

            def __iter__(self):
                'od.__iter__() <==> iter(od)'
                root = self.__root
                curr = root[1]
                while curr is not root:
                    yield curr[2]
                    curr = curr[1]

            def __reversed__(self):
                'od.__reversed__() <==> reversed(od)'
                root = self.__root
                curr = root[0]
                while curr is not root:
                    yield curr[2]
                    curr = curr[0]

            def clear(self):
                'od.clear() -> None.  Remove all items from od.'
                try:
                    for node in self.__map.itervalues():
                        del node[:]
                    root = self.__root
                    root[:] = [root, root, None]
                    self.__map.clear()
                except AttributeError:
                    pass
                dict.clear(self)

            def popitem(self, last=True):
                '''od.popitem() -> (k, v), return and remove a (key, value) pair.
                Pairs are returned in LIFO order if last is true or FIFO order if false.

                '''
                if not self:
                    raise KeyError('dictionary is empty')
                root = self.__root
                if last:
                    link = root[0]
                    link_prev = link[0]
                    link_prev[1] = root
                    root[0] = link_prev
                else:
                    link = root[1]
                    link_next = link[1]
                    root[1] = link_next
                    link_next[0] = root
                key = link[2]
                del self.__map[key]
                value = dict.pop(self, key)
                return key, value

            # -- the following methods do not depend on the internal structure --

            def keys(self):
                'od.keys() -> list of keys in od'
                return list(self)

            def values(self):
                'od.values() -> list of values in od'
                return [self[key] for key in self]

            def items(self):
                'od.items() -> list of (key, value) pairs in od'
                return [(key, self[key]) for key in self]

            def iterkeys(self):
                'od.iterkeys() -> an iterator over the keys in od'
                return iter(self)

            def itervalues(self):
                'od.itervalues -> an iterator over the values in od'
                for k in self:
                    yield self[k]

            def iteritems(self):
                'od.iteritems -> an iterator over the (key, value) items in od'
                for k in self:
                    yield (k, self[k])

            def update(*args, **kwds):  # pylint: disable=E0211
                '''od.update(E, **F) -> None.  Update od from dict/iterable E and F.

                If E is a dict instance, does:           for k in E: od[k] = E[k]
                If E has a .keys() method, does:         for k in E.keys(): od[k] = E[k]
                Or if E is an iterable of items, does:   for k, v in E: od[k] = v
                In either case, this is followed by:     for k, v in F.items(): od[k] = v

                '''
                if len(args) > 2:
                    raise TypeError('update() takes at most 2 positional '
                                    'arguments (%d given)' % (len(args),))
                elif not args:
                    raise TypeError('update() takes at least 1 argument (0 given)')
                self = args[0]
                # Make progressively weaker assumptions about "other"
                other = ()
                if len(args) == 2:
                    other = args[1]
                if isinstance(other, dict):
                    for key in other:
                        self[key] = other[key]
                elif hasattr(other, 'keys'):
                    for key in other.keys():
                        self[key] = other[key]
                else:
                    for key, value in other:
                        self[key] = value
                for key, value in kwds.items():
                    self[key] = value

            __update = update  # let subclasses override update without breaking __init__

            __marker = object()

            def pop(self, key, default=__marker):
                '''od.pop(k[,d]) -> v, remove specified key and return the corresponding value.
                If key is not found, d is returned if given, otherwise KeyError is raised.

                '''
                if key in self:
                    result = self[key]
                    del self[key]
                    return result
                if default is self.__marker:
                    raise KeyError(key)
                return default

            def setdefault(self, key, default=None):
                'od.setdefault(k[,d]) -> od.get(k,d), also set od[k]=d if k not in od'
                if key in self:
                    return self[key]
                self[key] = default
                return default

            def __repr__(self, _repr_running={}):  # pylint: disable=W0102
                'od.__repr__() <==> repr(od)'
                call_key = id(self), _get_ident()
                if call_key in _repr_running:
                    return '...'
                _repr_running[call_key] = 1
                try:
                    if not self:
                        return '%s()' % (self.__class__.__name__,)
                    return '%s(%r)' % (self.__class__.__name__, self.items())
                finally:
                    del _repr_running[call_key]

            def __reduce__(self):
                'Return state information for pickling'
                items = [[k, self[k]] for k in self]
                inst_dict = vars(self).copy()
                for k in vars(OrderedDict()):
                    inst_dict.pop(k, None)
                if inst_dict:
                    return (self.__class__, (items,), inst_dict)
                return self.__class__, (items,)

            def copy(self):
                'od.copy() -> a shallow copy of od'
                return self.__class__(self)

            @classmethod
            def fromkeys(cls, iterable, value=None):
                '''OD.fromkeys(S[, v]) -> New ordered dictionary with keys from S
                and values equal to v (which defaults to None).

                '''
                d = cls()
                for key in iterable:
                    d[key] = value
                return d

            def __eq__(self, other):
                '''od.__eq__(y) <==> od==y.  Comparison to another OD is order-sensitive
                while comparison to a regular mapping is order-insensitive.

                '''
                if isinstance(other, OrderedDict):
                    return len(self) == len(other) and self.items() == other.items()
                return dict.__eq__(self, other)

            def __ne__(self, other):
                return not self == other

#            # -- the following methods are only used in Python 2.7 --
#
#            def viewkeys(self):
#                "od.viewkeys() -> a set-like object providing a view on od's keys"
#                return KeysView(self)
#
#            def viewvalues(self):
#                "od.viewvalues() -> an object providing a view on od's values"
#                return ValuesView(self)
#
#            def viewitems(self):
#                "od.viewitems() -> a set-like object providing a view on od's items"
#                return ItemsView(self)
#        ## end of http://code.activestate.com/recipes/576693/ }}}
<<<<<<< HEAD
finally:
    class DefaultOrderedDict(OrderedDict):
        '''
        Dictionary that remembers insertion order
        '''
        def __init__(self, default_factory=None, *a, **kw):
            if (default_factory is not None and
                not isinstance(default_factory, Callable)):
                raise TypeError('first argument must be callable')
            OrderedDict.__init__(self, *a, **kw)
            self.default_factory = default_factory

        def __getitem__(self, key):
            try:
                return OrderedDict.__getitem__(self, key)
            except KeyError:
                return self.__missing__(key)

        def __missing__(self, key):
            if self.default_factory is None:
                raise KeyError(key)
            self[key] = value = self.default_factory()
            return value

        def __reduce__(self):
            if self.default_factory is None:
                args = tuple()
            else:
                args = self.default_factory,
            return type(self), args, None, None, self.items()

        def copy(self):
            return self.__copy__()

        def __copy__(self):
            return type(self)(self.default_factory, self)

        def __deepcopy__(self, memo):
            import copy
            return type(self)(self.default_factory,
                              copy.deepcopy(self.items()))

        def __repr__(self):
            return 'DefaultOrderedDict(%s, %s)' % (self.default_factory,
                                            OrderedDict.__repr__(self))
=======

class DefaultOrderedDict(OrderedDict):
    'Dictionary that remembers insertion order and '
    def __init__(self, default_factory=None, *a, **kw):
        if (default_factory is not None and
            not isinstance(default_factory, Callable)):
            raise TypeError('first argument must be callable')
        super(DefaultOrderedDict, self).__init__(*a, **kw)
        self.default_factory = default_factory

    def __getitem__(self, key):
        try:
            return OrderedDict.__getitem__(self, key)
        except KeyError:
            return self.__missing__(key)

    def __missing__(self, key):
        if self.default_factory is None:
            raise KeyError(key)
        self[key] = value = self.default_factory()
        return value

    def __reduce__(self):
        if self.default_factory is None:
            args = tuple()
        else:
            args = self.default_factory,
        return type(self), args, None, None, self.items()

    def copy(self):
        return self.__copy__()

    def __copy__(self):
        return type(self)(self.default_factory, self)

    def __deepcopy__(self):
        import copy
        return type(self)(self.default_factory,
                          copy.deepcopy(self.items()))
    def __repr__(self):
        return 'DefaultOrderedDict(%s, %s)' % (self.default_factory,
                                               super(DefaultOrderedDict, 
                                                     self).__repr__())
>>>>>>> e381b0c7
<|MERGE_RESOLUTION|>--- conflicted
+++ resolved
@@ -289,53 +289,7 @@
 #                "od.viewitems() -> a set-like object providing a view on od's items"
 #                return ItemsView(self)
 #        ## end of http://code.activestate.com/recipes/576693/ }}}
-<<<<<<< HEAD
-finally:
-    class DefaultOrderedDict(OrderedDict):
-        '''
-        Dictionary that remembers insertion order
-        '''
-        def __init__(self, default_factory=None, *a, **kw):
-            if (default_factory is not None and
-                not isinstance(default_factory, Callable)):
-                raise TypeError('first argument must be callable')
-            OrderedDict.__init__(self, *a, **kw)
-            self.default_factory = default_factory
-
-        def __getitem__(self, key):
-            try:
-                return OrderedDict.__getitem__(self, key)
-            except KeyError:
-                return self.__missing__(key)
-
-        def __missing__(self, key):
-            if self.default_factory is None:
-                raise KeyError(key)
-            self[key] = value = self.default_factory()
-            return value
-
-        def __reduce__(self):
-            if self.default_factory is None:
-                args = tuple()
-            else:
-                args = self.default_factory,
-            return type(self), args, None, None, self.items()
-
-        def copy(self):
-            return self.__copy__()
-
-        def __copy__(self):
-            return type(self)(self.default_factory, self)
-
-        def __deepcopy__(self, memo):
-            import copy
-            return type(self)(self.default_factory,
-                              copy.deepcopy(self.items()))
-
-        def __repr__(self):
-            return 'DefaultOrderedDict(%s, %s)' % (self.default_factory,
-                                            OrderedDict.__repr__(self))
-=======
+
 
 class DefaultOrderedDict(OrderedDict):
     'Dictionary that remembers insertion order and '
@@ -378,5 +332,4 @@
     def __repr__(self):
         return 'DefaultOrderedDict(%s, %s)' % (self.default_factory,
                                                super(DefaultOrderedDict, 
-                                                     self).__repr__())
->>>>>>> e381b0c7
+                                                     self).__repr__())