# -*- coding: utf-8 -*-
'''
Return data to a mysql server

:maintainer:    Dave Boucha <dave@saltstack.com>, Seth House <shouse@saltstack.com>
:maturity:      new
:depends:       python-mysqldb
:platform:      all

To enable this returner the minion will need the python client for mysql
installed and the following values configured in the minion or master
config, these are the defaults::

    mysql.host: 'salt'
    mysql.user: 'salt'
    mysql.pass: 'salt'
    mysql.db: 'salt'
    mysql.port: 3306

Alternative configuration values can be used by prefacing the configuration.
Any values not found in the alternative configuration will be pulled from
the default location::

    alternative.mysql.host: 'salt'
    alternative.mysql.user: 'salt'
    alternative.mysql.pass: 'salt'
    alternative.mysql.db: 'salt'
    alternative.mysql.port: 3306

Use the following mysql database schema::

    CREATE DATABASE  `salt`
      DEFAULT CHARACTER SET utf8
      DEFAULT COLLATE utf8_general_ci;

    USE `salt`;

    --
    -- Table structure for table `jids`
    --

    DROP TABLE IF EXISTS `jids`;
    CREATE TABLE `jids` (
      `jid` varchar(255) NOT NULL,
      `load` mediumtext NOT NULL,
      UNIQUE KEY `jid` (`jid`)
    ) ENGINE=InnoDB DEFAULT CHARSET=utf8;

    --
    -- Table structure for table `salt_returns`
    --

    DROP TABLE IF EXISTS `salt_returns`;
    CREATE TABLE `salt_returns` (
      `fun` varchar(50) NOT NULL,
      `jid` varchar(255) NOT NULL,
      `return` mediumtext NOT NULL,
      `id` varchar(255) NOT NULL,
      `success` varchar(10) NOT NULL,
      `full_ret` mediumtext NOT NULL,
      `alter_time` TIMESTAMP DEFAULT CURRENT_TIMESTAMP,
      KEY `id` (`id`),
      KEY `jid` (`jid`),
      KEY `fun` (`fun`)
    ) ENGINE=InnoDB DEFAULT CHARSET=utf8;

Required python modules: MySQLdb

  To use the mysql returner, append '--return mysql' to the salt command. ex:

    salt '*' test.ping --return mysql

  To use the alternative configuration, append '--return_config alternative' to the salt command. ex:

    salt '*' test.ping --return mysql --return_config alternative
'''
# Let's not allow PyLint complain about string substitution
# pylint: disable=W1321,E1321

# Import python libs
from contextlib import contextmanager
import sys
import json
import logging

import salt.returners

# Import third party libs
try:
    import MySQLdb
    HAS_MYSQL = True
except ImportError:
    HAS_MYSQL = False

log = logging.getLogger(__name__)

# Define the module's virtual name
__virtualname__ = 'mysql'


def __virtual__():
    if not HAS_MYSQL:
        return False
    return True


def _get_options(ret=None):
    '''
    Returns options used for the MySQL connection.
    '''
    defaults = {'host': 'salt',
                'user': 'salt',
                'pass': 'salt',
                'db': 'salt',
                'port': 3306}

    attrs = {'host': 'host',
             'user': 'user',
             'pass': 'pass',
             'db': 'db',
             'port': 'port'}

    _options = salt.returners.get_returner_options(__virtualname__,
                                                   ret,
                                                   attrs,
                                                   __salt__=__salt__,
                                                   __opts__=__opts__,
                                                   defaults=defaults)
    # Ensure port is an int
    if 'port' in _options:
        _options['port'] = int(_options['port'])
    return _options


@contextmanager
def _get_serv(ret=None, commit=False):
    '''
    Return a mysql cursor
    '''
<<<<<<< HEAD
    _options = _get_options(ret)
    conn = MySQLdb.connect(host=_options.get('host'), user=_options.get('user'), passwd=_options.get('pass'), db=_options.get('db'), port=_options.get('port'))
=======
    _options = _get_options()
    conn = MySQLdb.connect(host=_options['host'],
                           user=_options['user'],
                           passwd=_options['pass'],
                           db=_options['db'],
                           port=_options['port'])
>>>>>>> 3f239422
    cursor = conn.cursor()
    try:
        yield cursor
    except MySQLdb.DatabaseError as err:
        error, = err.args
        sys.stderr.write(str(error))
        cursor.execute("ROLLBACK")
        raise err
    else:
        if commit:
            cursor.execute("COMMIT")
        else:
            cursor.execute("ROLLBACK")
    finally:
        conn.close()


def returner(ret):
    '''
    Return data to a mysql server
    '''
    with _get_serv(ret, commit=True) as cur:
        sql = '''INSERT INTO `salt_returns`
                (`fun`, `jid`, `return`, `id`, `success`, `full_ret` )
                VALUES (%s, %s, %s, %s, %s, %s)'''

        cur.execute(sql, (ret['fun'], ret['jid'],
                          json.dumps(ret['return']),
                          ret['id'],
                          ret['success'],
                          json.dumps(ret)))


def save_load(jid, load):
    '''
    Save the load to the specified jid id
    '''
    with _get_serv(commit=True) as cur:

        sql = '''INSERT INTO `jids`
               (`jid`, `load`)
                VALUES (%s, %s)'''

        cur.execute(sql, (jid, json.dumps(load)))


def get_load(jid):
    '''
    Return the load data that marks a specified jid
    '''
    with _get_serv(ret=None, commit=True) as cur:

        sql = '''SELECT load FROM `jids`
                WHERE `jid` = '%s';'''

        cur.execute(sql, (jid,))
        data = cur.fetchone()
        if data:
            return json.loads(data)
        return {}


def get_jid(jid):
    '''
    Return the information returned when the specified job id was executed
    '''
    with _get_serv(ret=None, commit=True) as cur:

        sql = '''SELECT id, full_ret FROM `salt_returns`
                WHERE `jid` = %s'''

        cur.execute(sql, (jid,))
        data = cur.fetchall()
        ret = {}
        if data:
            for minion, full_ret in data:
                ret[minion] = json.loads(full_ret)
        return ret


def get_fun(fun):
    '''
    Return a dict of the last function called for all minions
    '''
    with _get_serv(ret=None, commit=True) as cur:

        sql = '''SELECT s.id,s.jid, s.full_ret
                FROM `salt_returns` s
                JOIN ( SELECT MAX(`jid`) as jid
                    from `salt_returns` GROUP BY fun, id) max
                ON s.jid = max.jid
                WHERE s.fun = %s
                '''

        cur.execute(sql, (fun,))
        data = cur.fetchall()

        ret = {}
        if data:
            for minion, _, full_ret in data:
                ret[minion] = json.loads(full_ret)
        return ret


def get_jids():
    '''
    Return a list of all job ids
    '''
    with _get_serv(ret=None, commit=True) as cur:

        sql = '''SELECT DISTINCT jid
                FROM `jids`'''

        cur.execute(sql)
        data = cur.fetchall()
        ret = []
        for jid in data:
            ret.append(jid[0])
        return ret


def get_minions():
    '''
    Return a list of minions
    '''
    with _get_serv(ret=None, commit=True) as cur:

        sql = '''SELECT DISTINCT id
                FROM `salt_returns`'''

        cur.execute(sql)
        data = cur.fetchall()
        ret = []
        for minion in data:
            ret.append(minion[0])
        return ret<|MERGE_RESOLUTION|>--- conflicted
+++ resolved
@@ -83,6 +83,7 @@
 import json
 import logging
 
+# Import salt libs
 import salt.returners
 
 # Import third party libs
@@ -137,17 +138,12 @@
     '''
     Return a mysql cursor
     '''
-<<<<<<< HEAD
     _options = _get_options(ret)
-    conn = MySQLdb.connect(host=_options.get('host'), user=_options.get('user'), passwd=_options.get('pass'), db=_options.get('db'), port=_options.get('port'))
-=======
-    _options = _get_options()
-    conn = MySQLdb.connect(host=_options['host'],
-                           user=_options['user'],
-                           passwd=_options['pass'],
-                           db=_options['db'],
-                           port=_options['port'])
->>>>>>> 3f239422
+    conn = MySQLdb.connect(host=_options.get('host'),
+                           user=_options.get('user'),
+                           passwd=_options.get('pass'),
+                           db=_options.get('db'),
+                           port=_options.get('port'))
     cursor = conn.cursor()
     try:
         yield cursor
