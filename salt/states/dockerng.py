# -*- coding: utf-8 -*-
'''
Management of Docker containers

.. versionadded:: 2015.8.0


This is the state module to accompany the :mod:`dockerng
<salt.modules.dockerng>` execution module.


Why Make a Second Docker State Module?
--------------------------------------

We have received a lot of feedback on our Docker support. In the process of
implementing recommended improvements, it became obvious that major changes
needed to be made to the functions and return data. In the end, a complete
rewrite was done.

The changes being too significant, it was decided that making a separate
execution module and state module (called ``dockerng``) would be the best
option. This will give users a couple release cycles to modify their scripts,
SLS files, etc. to use the new functionality, rather than forcing users to
change everything immediately.

In the **Nitrogen** release of Salt (due in 2017), this execution module will
take the place of the default Docker execution module, and backwards-compatible
naming will be maintained for a couple releases after that to allow users time
to replace references to ``dockerng`` with ``docker``.


.. note::

    To pull from a Docker registry, authentication must be configured. See
    :ref:`here <docker-authentication>` for more information on how to
    configure access to docker registries in :ref:`Pillar <pillar>` data.
'''

from __future__ import absolute_import
import copy
import logging
import sys
import traceback

# Import salt libs
from salt.exceptions import CommandExecutionError, SaltInvocationError
# pylint: disable=no-name-in-module,import-error
from salt.modules.dockerng import (
    CLIENT_TIMEOUT,
    STOP_TIMEOUT,
    VALID_CREATE_OPTS,
    _validate_input,
    _get_repo_tag,
    _get_docker_py_versioninfo,
)
# pylint: enable=no-name-in-module,import-error
import salt.utils
import salt.ext.six as six

# Enable proper logging
log = logging.getLogger(__name__)  # pylint: disable=invalid-name

# Define the module's virtual name
__virtualname__ = 'dockerng'


def __virtual__():
    '''
    Only load if the dockerng execution module is available
    '''
    if 'dockerng.version' in __salt__:
        global _validate_input  # pylint: disable=global-statement
        _validate_input = salt.utils.namespaced_function(
            _validate_input, globals(), preserve_context=True,
        )
        return __virtualname__
    return (False, __salt__.missing_fun_string('dockerng.version'))


def _format_comments(comments):
    '''
    DRY code for joining comments together and conditionally adding a period at
    the end.
    '''
    ret = '. '.join(comments)
    if len(comments) > 1:
        ret += '.'
    return ret


def _map_port_from_yaml_to_docker(port):
    '''
    docker-py interface is not very nice:
    While for ``port_bindings`` they support:

    .. code-block:: python

        '8888/tcp'

    For ``ports``, it has to be transformed into:

    .. code-block:: python

        (8888, 'tcp')

    '''
    if isinstance(port, six.string_types):
        port, sep, protocol = port.partition('/')
        if protocol:
            return int(port), protocol
        return int(port)
    return port


def _prep_input(kwargs):
    '''
    Repack (if necessary) data that should be in a dict but is easier to
    configure in an SLS file as a dictlist. If the data type is a string, then
    skip repacking and let _validate_input() try to sort it out.
    '''
    for kwarg in ('environment', 'lxc_conf'):
        kwarg_value = kwargs.get(kwarg)
        if kwarg_value is not None \
                and not isinstance(kwarg_value, six.string_types):
            err = ('Invalid {0} configuration. See the documentation for '
                   'proper usage.'.format(kwarg))
            if salt.utils.is_dictlist(kwarg_value):
                new_kwarg_value = salt.utils.repack_dictlist(kwarg_value)
                if not kwarg_value:
                    raise SaltInvocationError(err)
                kwargs[kwarg] = new_kwarg_value
            if not isinstance(kwargs[kwarg], dict):
                raise SaltInvocationError(err)


def _compare(actual, create_kwargs, defaults_from_image):
    '''
    Compare the desired configuration against the actual configuration returned
    by dockerng.inspect_container
    '''
    def _get(path, default=None):
        return salt.utils.traverse_dict(actual, path, default, delimiter=':')

    def _image_get(path, default=None):
        return salt.utils.traverse_dict(defaults_from_image, path, default,
                                        delimiter=':')
    ret = {}
    for item, config in six.iteritems(VALID_CREATE_OPTS):
        try:
            data = create_kwargs[item]
        except KeyError:
            try:
                data = _image_get(config['image_path'])
            except KeyError:
                if config.get('get_default_from_container'):
                    data = _get(config['path'])
                else:
                    data = config.get('default')

        log.trace('dockerng.running: comparing ' + item)
        conf_path = config['path']
        if isinstance(conf_path, tuple):
            actual_data = [_get(x) for x in conf_path]
        else:
            actual_data = _get(conf_path, default=config.get('default'))
        log.trace('dockerng.running ({0}): desired value: {1}'
                  .format(item, data))
        log.trace('dockerng.running ({0}): actual value: {1}'
                  .format(item, actual_data))

        # 'create' comparison params
        if item == 'detach':
            # Something unique here. Two fields to check, if both are False
            # then detach is True
            actual_detach = all(x is False for x in actual_data)
            log.trace('dockerng.running ({0}): munged actual value: {1}'
                      .format(item, actual_detach))
            if actual_detach != data:
                ret.update({item: {'old': actual_detach, 'new': data}})
            continue

        elif item == 'environment':
            if actual_data is None:
                actual_data = []
            actual_env = {}
            for env_var in actual_data:
                try:
                    key, val = env_var.split('=', 1)
                except (AttributeError, ValueError):
                    log.warning(
                        'Unexpected environment variable in inspect '
                        'output {0}'.format(env_var)
                    )
                    continue
                else:
                    actual_env[key] = val
            log.trace('dockerng.running ({0}): munged actual value: {1}'
                      .format(item, actual_env))
            env_diff = {}
            for key in data:
                actual_val = actual_env.get(key)
                if data[key] != actual_val:
                    env_ptr = env_diff.setdefault(item, {})
                    env_ptr.setdefault('old', {})[key] = actual_val
                    env_ptr.setdefault('new', {})[key] = data[key]
            if env_diff:
                ret.update(env_diff)
            continue

        elif item == 'ports':
            # Munge the desired configuration instead of the actual
            # configuration here, because the desired configuration is a
            # list of ints or tuples, and that won't look as good in the
            # nested outputter as a simple comparison of lists of
            # port/protocol pairs (as found in the "actual" dict).
            if actual_data is None:
                actual_data = []
            if data is None:
                data = []
            actual_ports = sorted(actual_data)
            desired_ports = []
            for port_def in data:
                if isinstance(port_def, six.integer_types):
                    port_def = str(port_def)
                if isinstance(port_def, (tuple, list)):
                    desired_ports.append('{0}/{1}'.format(*port_def))
                elif '/' not in port_def:
                    desired_ports.append('{0}/tcp'.format(port_def))
                else:
                    desired_ports.append(port_def)
            # Ports declared in docker file should be part of desired_ports.
            desired_ports.extend([
                k for k in _image_get(config['image_path']) or [] if
                k not in desired_ports])
            desired_ports.sort()
            log.trace('dockerng.running ({0}): munged actual value: {1}'
                      .format(item, actual_ports))
            log.trace('dockerng.running ({0}): munged desired value: {1}'
                      .format(item, desired_ports))
            if actual_ports != desired_ports:
                ret.update({item: {'old': actual_ports,
                                   'new': desired_ports}})
            continue

        elif item == 'volumes':
            if actual_data is None:
                actual_data = []
            if data is None:
                data = []
            actual_volumes = sorted(actual_data)
            # Volumes declared in docker file should be part of desired_volumes.
            desired_volumes = sorted(list(data) + [
                k for k in _image_get(config['image_path']) or [] if
                k not in data])

            if actual_volumes != desired_volumes:
                ret.update({item: {'old': actual_volumes,
                                   'new': desired_volumes}})

        elif item == 'binds':
            if actual_data is None:
                actual_data = {}
            if data is None:
                data = {}
            actual_binds = []
            for bind in actual_data:
                bind_parts = bind.split(':')
                if len(bind_parts) == 2:
                    actual_binds.append(bind + ':rw')
                else:
                    actual_binds.append(bind)
            desired_binds = []
            for host_path, bind_data in six.iteritems(data):
                desired_binds.append(
                    '{0}:{1}:{2}'.format(
                        host_path,
                        bind_data['bind'],
                        'ro' if bind_data['ro'] else 'rw'
                    )
                )
            actual_binds.sort()
            desired_binds.sort()
            if actual_binds != desired_binds:
                ret.update({item: {'old': actual_binds,
                                   'new': desired_binds}})
                continue

        elif item == 'port_bindings':
            if actual_data is None:
                actual_data = {}
            if data is None:
                data = {}
            actual_binds = []
            for container_port, bind_list in six.iteritems(actual_data):
                if container_port.endswith('/tcp'):
                    container_port = container_port[:-4]
                for bind_data in bind_list:
                    host_port = bind_data['HostPort']
                    if bind_data['HostIp'] in ('0.0.0.0', ''):
                        if host_port:
                            bind_def = (host_port, container_port)
                        else:
                            bind_def = (container_port,)
                    else:
                        bind_def = (bind_data['HostIp'],
                                    host_port,
                                    container_port)
                    actual_binds.append(':'.join(bind_def))

            desired_binds = []
            for container_port, bind_list in six.iteritems(data):
                try:
                    if container_port.endswith('/tcp'):
                        container_port = container_port[:-4]
                except AttributeError:
                    # The port's protocol was not specified, so it is
                    # assumed to be TCP. Thus, according to docker-py usage
                    # examples, the port was passed as an int. Convert it
                    # to a string here.
                    container_port = str(container_port)
                for bind_data in bind_list:
                    if isinstance(bind_data, tuple):
                        try:
                            host_ip, host_port = bind_data
                            host_port = str(host_port)
                        except ValueError:
                            host_ip = bind_data[0]
                            host_port = ''
                        bind_def = '{0}:{1}:{2}'.format(
                            host_ip, host_port, container_port
                        )
                    else:
                        if bind_data is not None:
                            bind_def = '{0}:{1}'.format(
                                bind_data, container_port
                            )
                        else:
                            bind_def = container_port
                    # The any address (0.0.0.0) is omitted from the
                    # actual_binds comparison key, so be sure to
                    # strip it from the desired_binds comparison
                    # key if it's included.
                    if bind_def.startswith('0.0.0.0:'):
                        bind_def = bind_def.replace('0.0.0.0:', '')
                    desired_binds.append(bind_def)
            actual_binds.sort()
            desired_binds.sort()
            log.trace('dockerng.running ({0}): munged actual value: {1}'
                      .format(item, actual_binds))
            log.trace('dockerng.running ({0}): munged desired value: {1}'
                      .format(item, desired_binds))
            if actual_binds != desired_binds:
                ret.update({item: {'old': actual_binds,
                                   'new': desired_binds}})
                continue

        elif item == 'links':
            if actual_data is None:
                actual_data = []
            if data is None:
                data = []
            actual_links = []
            for link in actual_data:
                try:
                    link_name, alias_info = link.split(':')
                except ValueError:
                    log.error(
                        'Failed to compare link {0}, unrecognized format'
                        .format(link)
                    )
                    continue
                container_name, _, link_alias = alias_info.rpartition('/')
                if not container_name:
                    log.error(
                        'Failed to interpret link alias from {0}, '
                        'unrecognized format'.format(alias_info)
                    )
                    continue
                actual_links.append((link_name, link_alias))
            actual_links.sort()
            desired_links = sorted(data)
            if actual_links != desired_links:
                ret.update({item: {'old': actual_links,
                                   'new': desired_links}})
                continue

        elif item == 'extra_hosts':
            if actual_data is None:
                actual_data = {}
            if data is None:
                data = {}
            actual_hosts = sorted(actual_data)
            desired_hosts = sorted(
                ['{0}:{1}'.format(x, y) for x, y in six.iteritems(data)]
            )
            if actual_hosts != desired_hosts:
                ret.update({item: {'old': actual_hosts,
                                   'new': desired_hosts}})
                continue

        elif item == 'dns':
            # Sometimes docker daemon returns `None` and
            # sometimes `[]`. We have to deal with it.
            if bool(actual_data) != bool(data):
                ret.update({item: {'old': actual_data, 'new': data}})

        elif item == 'dns_search':
            # Sometimes docker daemon returns `None` and
            # sometimes `[]`. We have to deal with it.
            if bool(actual_data) != bool(data):
                ret.update({item: {'old': actual_data, 'new': data}})

        elif item == 'labels':
            if actual_data is None:
                actual_data = {}
            if data is None:
                data = {}
            image_labels = _image_get(config['image_path'], default={})
            if image_labels is not None:
                image_labels = image_labels.copy()
                if isinstance(data, list):
                    data = dict((k, '') for k in data)
                image_labels.update(data)
                data = image_labels
            if actual_data != data:
                ret.update({item: {'old': actual_data, 'new': data}})
                continue
<<<<<<< HEAD
        elif item == 'log_config':
            # https://github.com/saltstack/salt/issues/30577#issuecomment-238322721
            if not data.get('Config', None) and actual_data.get('Config', None):
                data['Config'] = {}
                actual_data['Config'] = {}
            if not data.get('Type', None) and actual_data.get('Type', None):
                data['Type'] = None
                actual_data['Type'] = None
            if data != actual_data:
                ret.update({item: {'old': actual_data, 'new': data}})
            continue
=======

>>>>>>> 8f7a0f9d
        elif item == 'security_opt':
            if actual_data is None:
                actual_data = []
            if data is None:
                data = []
            actual_data = sorted(set(actual_data))
            desired_data = sorted(set(data))
            log.trace('dockerng.running ({0}): munged actual value: {1}'
                      .format(item, actual_data))
            log.trace('dockerng.running ({0}): munged desired value: {1}'
                      .format(item, desired_data))
            if actual_data != desired_data:
                ret.update({item: {'old': actual_data,
                                   'new': desired_data}})
            continue

        elif item in ('cmd', 'command', 'entrypoint'):
            if (actual_data is None and item not in create_kwargs and
                    _image_get(config['image_path'])):
                # It appears we can't blank values defined on Image layer,
                # So ignore the diff.
                continue
            if actual_data != data:
                ret.update({item: {'old': actual_data, 'new': data}})
            continue

        elif isinstance(data, list):
            # Compare two sorted lists of items. Won't work for "command"
            # or "entrypoint" because those are both shell commands and the
            # original order matters. It will, however, work for "volumes"
            # because even though "volumes" is a sub-dict nested within the
            # "actual" dict sorted(somedict) still just gives you a sorted
            # list of the dictionary's keys. And we don't care about the
            # value for "volumes", just its keys.
            if actual_data is None:
                actual_data = []
            actual_data = sorted(actual_data)
            desired_data = sorted(data)
            log.trace('dockerng.running ({0}): munged actual value: {1}'
                      .format(item, actual_data))
            log.trace('dockerng.running ({0}): munged desired value: {1}'
                      .format(item, desired_data))
            if actual_data != desired_data:
                ret.update({item: {'old': actual_data,
                                   'new': desired_data}})
            continue

        else:
            # Generic comparison, works on strings, numeric types, and
            # booleans
            if actual_data != data:
                ret.update({item: {'old': actual_data, 'new': data}})
    return ret


def _find_volume(name):
    '''
    Find volume by name on minion
    '''
    docker_volumes = __salt__['dockerng.volumes']()['Volumes']
    if docker_volumes:
        volumes = [v for v in docker_volumes if v['Name'] == name]
        if volumes:
            return volumes[0]

    return None


def _get_defaults_from_image(image_id):
    return __salt__['dockerng.inspect_image'](image_id)


def image_present(name,
                  build=None,
                  load=None,
                  force=False,
                  insecure_registry=False,
                  client_timeout=CLIENT_TIMEOUT,
                  dockerfile=None,
                  **kwargs):
    '''
    Ensure that an image is present. The image can either be pulled from a
    Docker registry, built from a Dockerfile, or loaded from a saved image.
    Image names can be specified either using ``repo:tag`` notation, or just
    the repo name (in which case a tag of ``latest`` is assumed).
    Repo identifier is mandatory, we don't assume the default repository
    is docker hub.

    If neither of the ``build`` or ``load`` arguments are used, then Salt will
    pull from the :ref:`configured registries <docker-authentication>`. If the
    specified image already exists, it will not be pulled unless ``force`` is
    set to ``True``. Here is an example of a state that will pull an image from
    the Docker Hub:

    .. code-block:: yaml

        myuser/myimage:mytag:
          dockerng.image_present

    build
        Path to directory on the Minion containing a Dockerfile

        .. code-block:: yaml

            myuser/myimage:mytag:
              dockerng.image_present:
                - build: /home/myuser/docker/myimage


            myuser/myimage:mytag:
              dockerng.image_present:
                - build: /home/myuser/docker/myimage
                - dockerfile: Dockerfile.alternative

            .. versionadded:: develop

        The image will be built using :py:func:`dockerng.build
        <salt.modules.dockerng.build>` and the specified image name and tag
        will be applied to it.

    load
        Loads a tar archive created with :py:func:`dockerng.load
        <salt.modules.dockerng.load>` (or the ``docker load`` Docker CLI
        command), and assigns it the specified repo and tag.

        .. code-block:: yaml

            myuser/myimage:mytag:
              dockerng.image_present:
                - load: salt://path/to/image.tar

    force : False
        Set this parameter to ``True`` to force Salt to pull/build/load the
        image even if it is already present.

    client_timeout
        Timeout in seconds for the Docker client. This is not a timeout for
        the state, but for receiving a response from the API.

    dockerfile
        Allows for an alternative Dockerfile to be specified.  Path to alternative
        Dockefile is relative to the build path for the Docker container.

        .. versionadded:: develop
    '''
    ret = {'name': name,
           'changes': {},
           'result': False,
           'comment': ''}

    if build is not None and load is not None:
        ret['comment'] = 'Only one of \'build\' or \'load\' is permitted.'
        return ret

    # Ensure that we have repo:tag notation
    image = ':'.join(_get_repo_tag(name))
    all_tags = __salt__['dockerng.list_tags']()

    if image in all_tags:
        if not force:
            ret['result'] = True
            ret['comment'] = 'Image \'{0}\' already present'.format(name)
            return ret
        else:
            try:
                image_info = __salt__['dockerng.inspect_image'](name)
            except Exception as exc:
                ret['comment'] = \
                    'Unable to get info for image \'{0}\': {1}'.format(name, exc)
                return ret
    else:
        image_info = None

    if build:
        action = 'built'
    elif load:
        action = 'loaded'
    else:
        action = 'pulled'

    if __opts__['test']:
        ret['result'] = None
        if (image in all_tags and force) or image not in all_tags:
            ret['comment'] = 'Image \'{0}\' will be {1}'.format(name, action)
            return ret

    if build:
        try:
            image_update = __salt__['dockerng.build'](path=build,
                                                      image=image,
                                                      dockerfile=dockerfile)
        except Exception as exc:
            ret['comment'] = (
                'Encountered error building {0} as {1}: {2}'
                .format(build, image, exc)
            )
            return ret
        if image_info is None or image_update['Id'] != image_info['Id'][:12]:
            ret['changes'] = image_update

    elif load:
        try:
            image_update = __salt__['dockerng.load'](path=load, image=image)
        except Exception as exc:
            ret['comment'] = (
                'Encountered error loading {0} as {1}: {2}'
                .format(load, image, exc)
            )
            return ret
        if image_info is None or image_update.get('Layers', []):
            ret['changes'] = image_update

    else:
        try:
            image_update = __salt__['dockerng.pull'](
                image,
                insecure_registry=insecure_registry,
                client_timeout=client_timeout
            )
        except Exception as exc:
            ret['comment'] = (
                'Encountered error pulling {0}: {1}'
                .format(image, exc)
            )
            return ret
        if (image_info is not None and image_info['Id'][:12] == image_update
                .get('Layers', {})
                .get('Already_Pulled', [None])[0]):
            # Image was pulled again (because of force) but was also
            # already there. No new image was available on the registry.
            pass
        elif image_info is None or image_update.get('Layers', {}).get('Pulled'):
            # Only add to the changes dict if layers were pulled
            ret['changes'] = image_update

    ret['result'] = image in __salt__['dockerng.list_tags']()

    if not ret['result']:
        # This shouldn't happen, failure to pull should be caught above
        ret['comment'] = 'Image \'{0}\' could not be {1}'.format(name, action)
    elif not ret['changes']:
        ret['comment'] = (
            'Image \'{0}\' was {1}, but there were no changes'
            .format(name, action)
        )
    else:
        ret['comment'] = 'Image \'{0}\' was {1}'.format(name, action)
    return ret


def image_absent(name=None, images=None, force=False):
    '''
    Ensure that an image is absent from the Minion. Image names can be
    specified either using ``repo:tag`` notation, or just the repo name (in
    which case a tag of ``latest`` is assumed).

    images
        Run this state on more than one image at a time. The following two
        examples accomplish the same thing:

        .. code-block:: yaml

            remove_images:
              dockerng.image_absent:
                - names:
                  - busybox
                  - centos:6
                  - nginx

        .. code-block:: yaml

            remove_images:
              dockerng.image_absent:
                - images:
                  - busybox
                  - centos:6
                  - nginx

        However, the second example will be a bit quicker since Salt will do
        all the deletions in a single run, rather than executing the state
        separately on each image (as it would in the first example).

    force : False
        Salt will fail to remove any images currently in use by a container.
        Set this option to true to remove the image even if it is already
        present.

        .. note::

            This option can also be overridden by Pillar data. If the Minion
            has a pillar variable named ``dockerng.running.force`` which is
            set to ``True``, it will turn on this option. This pillar variable
            can even be set at runtime. For example:

            .. code-block:: bash

                salt myminion state.sls docker_stuff pillar="{dockerng.force: True}"

            If this pillar variable is present and set to ``False``, then it
            will turn off this option.

            For more granular control, setting a pillar variable named
            ``dockerng.force.image_name`` will affect only the named image.
    '''
    ret = {'name': name,
           'changes': {},
           'result': False,
           'comment': ''}

    if not name and not images:
        ret['comment'] = 'One of \'name\' and \'images\' must be provided'
        return ret
    elif images is not None:
        targets = []
        for target in images:
            try:
                targets.append(':'.join(_get_repo_tag(target)))
            except TypeError:
                # Don't stomp on images with unicode characters in Python 2,
                # only force image to be a str if it wasn't already (which is
                # very unlikely).
                targets.append(':'.join(_get_repo_tag(str(target))))
    elif name:
        try:
            targets = [':'.join(_get_repo_tag(name))]
        except TypeError:
            targets = [':'.join(_get_repo_tag(str(name)))]

    pre_tags = __salt__['dockerng.list_tags']()
    to_delete = [x for x in targets if x in pre_tags]
    log.debug('targets = {0}'.format(targets))
    log.debug('to_delete = {0}'.format(to_delete))

    if not to_delete:
        ret['result'] = True
        if len(targets) == 1:
            ret['comment'] = 'Image \'{0}\' is not present'.format(name)
        else:
            ret['comment'] = 'All specified images are not present'
        return ret

    if __opts__['test']:
        ret['result'] = None
        if len(to_delete) == 1:
            ret['comment'] = ('Image \'{0}\' will be removed'
                              .format(to_delete[0]))
        else:
            ret['comment'] = ('The following images will be removed: {0}'
                              .format(', '.join(to_delete)))
        return ret

    result = __salt__['dockerng.rmi'](*to_delete, force=force)
    post_tags = __salt__['dockerng.list_tags']()
    failed = [x for x in to_delete if x in post_tags]

    if failed:
        if [x for x in to_delete if x not in post_tags]:
            ret['changes'] = result
            ret['comment'] = (
                'The following image(s) failed to be removed: {0}'
                .format(', '.join(failed))
            )
        else:
            ret['comment'] = 'None of the specified images were removed'
            if 'Errors' in result:
                ret['comment'] += (
                    '. The following errors were encountered: {0}'
                    .format('; '.join(result['Errors']))
                )
    else:
        ret['changes'] = result
        if len(to_delete) == 1:
            ret['comment'] = 'Image \'{0}\' was removed'.format(to_delete[0])
        else:
            ret['comment'] = (
                'The following images were removed: {0}'
                .format(', '.join(to_delete))
            )
        ret['result'] = True

    return ret


def running(name,
            image=None,
            force=False,
            stop_timeout=STOP_TIMEOUT,
            validate_ip_addrs=True,
            watch_action='force',
            client_timeout=CLIENT_TIMEOUT,
            start=True,
            **kwargs):
    '''
    Ensure that a container with a specific configuration is present and
    running

    name
        Name of the container

    image
        Image to use for the container. Image names can be specified either
        using ``repo:tag`` notation, or just the repo name (in which case a tag
        of ``latest`` is assumed).

        .. note::

            This state will pull the image if it is not present. However, if
            the image needs to be built from a Dockerfile or loaded from a
            saved image, or if you would like to use requisites to trigger a
            replacement of the container when the image is updated, then the
            :py:func:`dockerng.image_present
            <salt.modules.dockerng.image_present>` should be used to manage the
            image.

    force : False
        Set this parameter to ``True`` to force Salt to re-create the container
        irrespective of whether or not it is configured as desired.

    stop_timeout : 10
        If the container needs to be replaced, the container will be stopped
        using :py:func:`dockerng.stop <salt.modules.dockerng.stop>`. The value
        of this parameter will be passed to :py:func:`dockerng.stop
        <salt.modules.dockerng.stop>` as the ``timeout`` value, telling Docker
        how long to wait for a graceful shutdown before killing the container.

    validate_ip_addrs : True
        For parameters which accept IP addresses as input, IP address
        validation will be performed. To disable, set this to ``False``

    watch_action : force
        Control what type of action is taken when this state :ref:`watches
        <requisites-watch>` another state that has changes. The default action
        is ``force``, which runs the state with ``force`` set to ``True``,
        triggering a rebuild of the container.

        If any other value is passed, it will be assumed to be a kill signal.
        If the container matches the specified configuration, and is running,
        then the action will be to send that signal to the container. Kill
        signals can be either strings or numbers, and are defined in the
        **Standard Signals** section of the ``signal(7)`` manpage. Run ``man 7
        signal`` on a Linux host to browse this manpage. For example:

        .. code-block:: yaml

            mycontainer:
              dockerng.running:
                - image: busybox
                - watch_action: SIGHUP
                - watch:
                  - file: some_file

        .. note::

            If the container differs from the specified configuration, or is
            not running, then instead of sending a signal to the container, the
            container will be re-created/started and no signal will be sent.

    client_timeout
        Timeout in seconds for the Docker client. This is not a timeout for
        this function, but for receiving a response from the API.

        .. note::

            This is only used if Salt needs to pull the requested image.


    **CONTAINER CONFIGURATION PARAMETERS**

    command or cmd
        Command to run in the container

        .. code-block:: yaml

            foo:
              dockerng.running:
                - image: bar/baz:latest
                - command: bash

        OR

        .. code-block:: yaml

            foo:
              dockerng.running:
                - image: bar/baz:latest
                - cmd: bash

        .. versionchanged:: 2015.8.1
            ``cmd`` is now also accepted

    hostname
        Hostname of the container. If not provided, and if a ``name`` has been
        provided, the ``hostname`` will default to the ``name`` that was
        passed.

        .. code-block:: yaml

            foo:
              dockerng.running:
                - image: bar/baz:latest
                - hostname: web1

        .. warning::

            ``hostname`` cannot be set if ``network_mode`` is set to ``host``.
            The below example will result in an error:

            .. code-block:: yaml

                foo:
                  dockerng.running:
                    - image: bar/baz:latest
                    - hostname: web1
                    - network_mode: host

    domainname
        Domain name of the container

        .. code-block:: yaml

            foo:
              dockerng.running:
                - image: bar/baz:latest
                - hostname: domain.tld


    interactive : False
        Leave stdin open

        .. code-block:: yaml

            foo:
              dockerng.running:
                - image: bar/baz:latest
                - interactive: True

    tty : False
        Attach TTYs

        .. code-block:: yaml

            foo:
              dockerng.running:
                - image: bar/baz:latest
                - tty: True

    detach : True
        If ``True``, run the container's command in the background (daemon
        mode)

        .. code-block:: yaml

            foo:
              dockerng.running:
                - image: bar/baz:latest
                - detach: False

    user
        User under which to run docker

        .. code-block:: yaml

            foo:
              dockerng.running:
                - image: bar/baz:latest
                - user: foo

    memory : 0
        Memory limit. Can be specified in bytes or using single-letter units
        (i.e. ``512M``, ``2G``, etc.). A value of ``0`` (the default) means no
        memory limit.

        .. code-block:: yaml

            foo:
              dockerng.running:
                - image: bar/baz:latest
                - memory: 512M

    memory_swap : -1
        Total memory limit (memory plus swap). Set to ``-1`` to disable swap. A
        value of ``0`` means no swap limit.

        .. code-block:: yaml

            foo:
              dockerng.running:
                - image: bar/baz:latest
                - memory_swap: 1G

    mac_address
        MAC address to use for the container. If not specified, a random MAC
        address will be used.

        .. code-block:: yaml

            foo:
              dockerng.running:
                - image: bar/baz:latest
                - mac_address: 01:23:45:67:89:0a

    network_disabled : False
        If ``True``, networking will be disabled within the container

        .. code-block:: yaml

            foo:
              dockerng.running:
                - image: bar/baz:latest
                - network_disabled: True

    working_dir
        Working directory inside the container

        .. code-block:: yaml

            foo:
              dockerng.running:
                - image: bar/baz:latest
                - working_dir: /var/log/nginx

    entrypoint
        Entrypoint for the container

        .. code-block:: yaml

            foo:
              dockerng.running:
                - image: bar/baz:latest
                - entrypoint: "mycmd --arg1 --arg2"

        The entrypoint can also be specified as a list of arguments:

        .. code-block:: yaml

            foo:
              dockerng.running:
                - image: bar/baz:latest
                - entrypoint:
                  - mycmd
                  - --arg1
                  - --arg2

    environment
        Either a list of variable/value mappings, or a list of strings in the
        format ``VARNAME=value``. The below two examples are equivalent:

        .. code-block:: yaml

            foo:
              dockerng.running:
                - image: bar/baz:latest
                - environment:
                  - VAR1: value
                  - VAR2: value

        .. code-block:: yaml

            foo:
              dockerng.running:
                - image: bar/baz:latest
                - environment:
                  - VAR1=value
                  - VAR2=value

        .. note::

            Values must be strings. Otherwise it will be considered
            as an error.

    ports
        A list of ports to expose on the container. Can either be a
        comma-separated list or a YAML list. If the protocol is omitted, the
        port will be assumed to be a TCP port. The below two examples are
        equivalent:

        .. code-block:: yaml

            foo:
              dockerng.running:
                - image: bar/baz:latest
                - ports: 1111,2222/udp

        .. code-block:: yaml

            foo:
              dockerng.running:
                - image: bar/baz:latest
                - ports:
                  - 1111
                  - 2222/udp

    volumes : None
        List of directories to expose as volumes. Can either be a
        comma-separated list or a YAML list. The below two examples are
        equivalent:

        .. code-block:: yaml

            foo:
              dockerng.running:
                - image: bar/baz:latest
                - volumes: /mnt/vol1,/mnt/vol2

        .. code-block:: yaml

            foo:
              dockerng.running:
                - image: bar/baz:latest
                - volumes:
                  - /mnt/vol1
                  - /mnt/vol2

    cpu_shares
        CPU shares (relative weight)

        .. code-block:: yaml

            foo:
              dockerng.running:
                - image: bar/baz:latest
                - cpu_shares: 0.5

    cpuset
        CPUs on which which to allow execution, specified as a string
        containing a range (e.g. ``0-3``) or a comma-separated list of CPUs
        (e.g. ``0,1``).

        .. code-block:: yaml

            foo:
              dockerng.running:
                - image: bar/baz:latest
                - cpuset: "0,1"

    binds
        Files/directories to bind mount. Each bind mount should be passed in
        the format ``<host_path>:<container_path>:<read_only>``, where
        ``<read_only>`` is one of ``rw`` (for read-write access) or ``ro`` (for
        read-only access).

        .. code-block:: yaml

            foo:
              dockerng.running:
                - image: bar/baz:latest
                - binds: /srv/www:/var/www:ro,/etc/foo.conf:/usr/local/etc/foo.conf:rw

        Binds can be passed as a YAML list instead of a comma-separated list:

        .. code-block:: yaml

            foo:
              dockerng.running:
                - image: bar/baz:latest
                - binds:
                  - /srv/www:/var/www:ro
                  - /home/myuser/conf/foo.conf:/etc/foo.conf:rw

        Optionally, the read-only information can be left off the end and the
        bind mount will be assumed to be read-write. The example below is
        equivalent to the one above:

        .. code-block:: yaml

            foo:
              dockerng.running:
                - image: bar/baz:latest
                - binds:
                  - /srv/www:/var/www:ro
                  - /home/myuser/conf/foo.conf:/etc/foo.conf

    port_bindings
        Bind exposed ports. Port bindings should be passed in the same way as
        the ``--publish`` argument to the ``docker run`` CLI command:

        - ``ip:hostPort:containerPort`` - Bind a specific IP and port on the
          host to a specific port within the container.
        - ``ip::containerPort`` - Bind a specific IP and an ephemeral port to a
          specific port within the container.
        - ``hostPort:containerPort`` - Bind a specific port on all of the
          host's interfaces to a specific port within the container.
        - ``containerPort`` - Bind an ephemeral port on all of the host's
          interfaces to a specific port within the container.

        Multiple bindings can be separated by commas, or passed as a Python
        list. The below two examples are equivalent:

        .. code-block:: yaml

            foo:
              dockerng.running:
                - image: bar/baz:latest
                - port_bindings: "5000:5000,2123:2123/udp,8080"

        .. code-block:: yaml

            foo:
              dockerng.running:
                - image: bar/baz:latest
                - port_bindings:
                  - 5000:5000
                  - 2123:2123/udp
                  - "8080"

        .. note::

            When configuring bindings for UDP ports, the protocol must be
            passed in the ``containerPort`` value, as seen in the examples
            above.

    lxc_conf
        Additional LXC configuration parameters to set before starting the
        container.

        .. code-block:: yaml

            foo:
              dockerng.running:
                - image: bar/baz:latest
                - lxc_conf:
                  - lxc.utsname: docker

        .. note::

            These LXC configuration parameters will only have the desired
            effect if the container is using the LXC execution driver, which
            has not been the default for some time.

    security_opt:
        Security configuration for MLS systems such as SELinux and AppArmor.

        .. code-block:: yaml

            foo:
              dockerng.running:
                - image: bar/baz:latest
                - security_opts:
                  - 'apparmor:unconfined'

        .. note::

            See the documentation for security_opt at
            https://docs.docker.com/engine/reference/run/#security-configuration

    publish_all_ports : False
        Allocates a random host port for each port exposed using the ``ports``
        parameter

        .. code-block:: yaml

            foo:
              dockerng.running:
                - image: bar/baz:latest
                - ports: 8080
                - publish_all_ports: True

    links
        Link this container to another. Links should be specified in the format
        ``<container_name_or_id>:<link_alias>``. Multiple links can be passed,
        either as a comma separated list or a YAML list. The below two examples
        are equivalent:

        .. code-block:: yaml

            foo:
              dockerng.running:
                - image: bar/baz:latest
                - links: web1:link1,web2:link2

        .. code-block:: yaml

            foo:
              dockerng.running:
                - image: bar/baz:latest
                - links:
                  - web1:link1
                  - web2:link2

    dns
        List of DNS nameservers. Can be passed as a comma-separated list or a
        YAML list. The below two examples are equivalent:

        .. code-block:: yaml

            foo:
              dockerng.running:
                - image: bar/baz:latest
                - dns: 8.8.8.8,8.8.4.4

        .. code-block:: yaml

            foo:
              dockerng.running:
                - image: bar/baz:latest
                - dns:
                  - 8.8.8.8
                  - 8.8.4.4

        .. note::

            To skip IP address validation, use ``validate_ip_addrs=False``

    dns_search
        List of DNS search domains. Can be passed as a comma-separated list
        or a YAML list. The below two examples are equivalent:

        .. code-block:: yaml

            foo:
              dockerng.running:
                - image: bar/baz:latest
                - dns_search: foo1.domain.tld,foo2.domain.tld

        .. code-block:: yaml

            foo:
              dockerng.running:
                - image: bar/baz:latest
                - dns_search:
                  - foo1.domain.tld
                  - foo2.domain.tld

    volumes_from
        Container names or IDs from which the container will get volumes. Can
        be passed as a comma-separated list or a YAML list. The below two
        examples are equivalent:

        .. code-block:: yaml

            foo:
              dockerng.running:
                - image: bar/baz:latest
                - volumes_from: foo

        .. code-block:: yaml

            foo:
              dockerng.running:
                - image: bar/baz:latest
                - volumes_from:
                  - foo

    network_mode : bridge
        One of the following:

        - ``bridge`` - Creates a new network stack for the container on the
          docker bridge
        - ``null`` - No networking (equivalent of the Docker CLI argument
          ``--net=none``)
        - ``container:<name_or_id>`` - Reuses another container's network stack
        - ``host`` - Use the host's network stack inside the container
        - Any name that identifies an existing network that might be created
          with ``dockerng.network_present``.

          .. warning::

                Using ``host`` mode gives the container full access to the
                hosts system's services (such as D-bus), and is therefore
                considered insecure.

        .. code-block:: yaml

            foo:
              dockerng.running:
                - image: bar/baz:latest
                - network_mode: null

    restart_policy
        Set a restart policy for the container. Must be passed as a string in
        the format ``policy[:retry_count]`` where ``policy`` is one of
        ``always`` or ``on-failure``, and ``retry_count`` is an optional limit
        to the number of retries. The retry count is ignored when using the
        ``always`` restart policy.

        .. code-block:: yaml

            foo:
              dockerng.running:
                - image: bar/baz:latest
                - restart_policy: on-failure:5

            bar:
              dockerng.running:
                - image: bar/baz:latest
                - restart_policy: always

    cap_add
        List of capabilities to add within the container. Can be passed as a
        comma-separated list or a Python list. The below two examples are
        equivalent:

        .. code-block:: yaml

            foo:
              dockerng.running:
                - image: bar/baz:latest
                - cap_add: SYS_ADMIN,MKNOD

        .. code-block:: yaml

            foo:
              dockerng.running:
                - image: bar/baz:latest
                - cap_add:
                  - SYS_ADMIN
                  - MKNOD

        .. note::

            This option requires Docker 1.2.0 or newer.

    cap_drop
        List of capabilities to drop within the container. Can be passed as a
        comma-separated list or a Python list. The below two examples are
        equivalent:

        .. code-block:: yaml

            foo:
              dockerng.running:
                - image: bar/baz:latest
                - cap_drop: SYS_ADMIN,MKNOD

        .. code-block:: yaml

            foo:
              dockerng.running:
                - image: bar/baz:latest
                - cap_drop:
                  - SYS_ADMIN
                  - MKNOD

        .. note::

            This option requires Docker 1.2.0 or newer.
    privileged
        Give extended privileges to container.

        .. code-block:: yaml
            foo:
              docker.running:
                - image: bar/baz:lates
                - privileged: True

    extra_hosts
        Additional hosts to add to the container's /etc/hosts file. Can be
        passed as a comma-separated list or a Python list. The below two
        exampels are equivalent:

        .. code-block:: yaml

            foo:
              dockerng.running:
                - image: bar/baz:latest
                - extra_hosts: web1:10.9.8.7,web2:10.9.8.8

        .. code-block:: yaml

            foo:
              dockerng.running:
                - image: bar/baz:latest
                - extra_hosts:
                  - web1:10.9.8.7
                  - web2:10.9.8.8

        .. note::

            To skip IP address validation, use ``validate_ip_addrs=False``

        .. note::

            This option requires Docker 1.3.0 or newer.

    pid_mode
        Set to ``host`` to use the host container's PID namespace within the
        container

        .. code-block:: yaml

            foo:
              dockerng.running:
                - image: bar/baz:latest
                - pid_mode: host

        .. note::

            This option requires Docker 1.5.0 or newer.

    ulimits
        List of ulimits. These limits should be passed in
        the format ``<ulimit_name>:<soft_limit>:<hard_limit>``, with the hard
        limit being optional.

        .. code-block:: yaml

            foo:
              dockerng.running:
                - image: bar/baz:latest
                - ulimits: nofile=1024:1024,nproc=60

        Ulimits can be passed as a YAML list instead of a comma-separated list:

        .. code-block:: yaml

            foo:
              dockerng.running:
                - image: bar/baz:latest
                - ulimits:
                  - nofile=1024:1024
                  - nproc=60

    labels
        Add Metadata to the container. Can be a list of strings/dictionaries
        or a dictionary of strings (keys and values).

        .. code-block:: yaml

            foo:
              dockerng.running:
                - image: bar/baz:latest
                - labels:
                    - LABEL1
                    - LABEL2

        .. code-block:: yaml

            foo:
              dockerng.running:
                - image: bar/baz:latest
                - labels:
                    KEY1: VALUE1
                    KEY2: VALUE2

        .. code-block:: yaml

            foo:
              dockerng.running:
                - image: bar/baz:latest
                - labels:
                  - KEY1: VALUE1
                  - KEY2: VALUE2

    start : True
        Set to ``False`` to suppress starting of the container if it exists,
        matches the desired configuration, but is not running. This is useful
        for data-only containers, or for non-daemonized container processes,
        such as the django ``migrate`` and ``collectstatic`` commands. In
        instances such as this, the container only needs to be started the
        first time.

    stop_signal
        Specify the signal docker will send to the container when stopping.
        Useful when running systemd as PID 1 inside the container.

        .. code-block:: yaml

            foo:
              dockerng.running:
                - image: bar/baz:latest
                - stop_signal: SIGRTMIN+3

        .. note::

            This option requires Docker 1.9.0 or newer and
            docker-py 1.7.0 or newer.

        .. versionadded:: 2016.11.0
    '''
    ret = {'name': name,
           'changes': {},
           'result': False,
           'comment': ''}

    if image is None:
        ret['comment'] = 'The \'image\' argument is required'
        return ret

    if 'cmd' in kwargs:
        if 'command' in kwargs:
            ret['comment'] = (
                'Only one of \'command\' and \'cmd\' can be used. Both '
                'arguments are equivalent.'
            )
            ret['result'] = False
            return ret
        kwargs['command'] = kwargs.pop('cmd')

    try:
        image = ':'.join(_get_repo_tag(image))
    except TypeError:
        image = ':'.join(_get_repo_tag(str(image)))

    if image not in __salt__['dockerng.list_tags']() and not __opts__['test']:
        try:
            # Pull image
            pull_result = __salt__['dockerng.pull'](
                image,
                client_timeout=client_timeout,
            )
        except Exception as exc:
            comments = ['Failed to pull {0}: {1}'.format(image, exc)]
            ret['comment'] = _format_comments(comments)
            return ret
        else:
            ret['changes']['image'] = pull_result

    try:
        image_id = __salt__['dockerng.inspect_image'](image)['Id']
    except CommandExecutionError:
        if not __opts__['test']:
            raise
        image_id = None

    if name not in __salt__['dockerng.list_containers'](all=True):
        pre_config = {}
    else:
        try:
            pre_config = __salt__['dockerng.inspect_container'](name)
            try:
                current_image_id = pre_config['Image']
            except KeyError:
                ret['comment'] = (
                    'Unable to detect current image for container \'{0}\'. '
                    'This might be due to a change in the Docker API.'
                    .format(name)
                )
                return ret
        except CommandExecutionError as exc:
            ret['comment'] = ('Error occurred checking for existence of '
                              'container \'{0}\': {1}'.format(name, exc))
            return ret

    # Don't allow conflicting options to be set
    if kwargs.get('publish_all_ports') \
            and kwargs.get('port_bindings') is not None:
        ret['comment'] = 'Cannot mix publish_all_ports=True and port_bindings'
        return ret
    if kwargs.get('hostname') is not None \
            and kwargs.get('network_mode') == 'host':
        ret['comment'] = 'Cannot mix hostname with network_mode=True'
        return ret

    # Strip __pub kwargs and divide the remaining arguments into the ones for
    # container creation and the ones for starting containers.
    create_kwargs = salt.utils.clean_kwargs(**copy.deepcopy(kwargs))
    send_signal = create_kwargs.pop('send_signal', False)

    invalid_kwargs = set(create_kwargs.keys()).difference(set(VALID_CREATE_OPTS.keys()))
    if invalid_kwargs:
        ret['comment'] = (
            'The following arguments are invalid: {0}'
            .format(', '.join(invalid_kwargs))
        )
        return ret

    # Input validation
    try:
        # Repack any dictlists that need it
        _prep_input(create_kwargs)
        # Perform data type validation and, where necessary, munge
        # the data further so it is in a format that can be passed
        # to dockerng.create.
        _validate_input(create_kwargs,
                        validate_ip_addrs=validate_ip_addrs)

        if create_kwargs.get('binds') is not None:
            # Be smart and try to provide `volumes` argument derived from the
            # "binds" configuration.
            auto_volumes = [x['bind'] for x in six.itervalues(create_kwargs['binds'])]
            actual_volumes = create_kwargs.setdefault('volumes', [])
            actual_volumes.extend([v for v in auto_volumes if
                                   v not in actual_volumes])
        if create_kwargs.get('port_bindings') is not None:
            # Be smart and try to provide `ports` argument derived from
            # the "port_bindings" configuration.
            auto_ports = [_map_port_from_yaml_to_docker(port)
                          for port in create_kwargs['port_bindings']]
            actual_ports = create_kwargs.setdefault('ports', [])
            actual_ports.extend([p for p in auto_ports if
                                 p not in actual_ports])

    except SaltInvocationError as exc:
        ret['comment'] = '{0}'.format(exc)
        return ret

    changes_needed = {}
    if force:
        # No need to check the container config if force=True, or the image was
        # updated in the block above.
        new_container = True
    else:
        # Only compare the desired configuration if the named container is
        # already present. If it is not, pre_config will be an empty dict,
        # hence "not pre_config" will tell us if the named container is
        # present.
        if not pre_config:
            new_container = True
        else:
            if current_image_id != image_id:
                # Image name doesn't match, so there's no need to check the
                # container configuration.
                new_container = True
            else:
                # Container is the correct image, let's check the container
                # config and see if we need to replace the container
                defaults_from_image = _get_defaults_from_image(image_id)
                try:
                    changes_needed = _compare(pre_config, create_kwargs,
                                              defaults_from_image)
                    if changes_needed:
                        log.debug(
                            'dockerng.running: Analysis of container \'{0}\' '
                            'reveals the following changes need to be made: '
                            '{1}'.format(name, changes_needed)
                        )
                    else:
                        log.debug(
                            'dockerng.running: Container \'{0}\' already '
                            'matches the desired configuration'.format(name)
                        )
                except Exception as exc:
                    exc_info = ''.join(traceback.format_tb(sys.exc_info()[2]))
                    msg = (
                        'Uncaught exception "{0}" encountered while comparing '
                        'existing container against desired configuration.'
                        .format(exc)
                    )
                    log.error(msg + ' Exception info follows:\n' + exc_info)
                    ret['comment'] = \
                        msg + ' See minion log for exception info.'
                    return ret
                new_container = bool(changes_needed)

    if __opts__['test']:
        if not new_container:
            ret['result'] = True
            ret['comment'] = (
                'Container \'{0}\' is already configured as specified'
                .format(name)
            )
        else:
            ret['result'] = None
            if image_id is None:
                ret['comment'] = 'Image \'{0}\' will be pulled. '.format(image)
            else:
                ret['comment'] = ''
            ret['comment'] += 'Container \'{0}\' will be '.format(name)
            if pre_config and force:
                ret['comment'] += 'forcibly replaced'
            else:
                ret['comment'] += 'created' if not pre_config else 'replaced'
        return ret

    comments = []
    if not pre_config:
        pre_state = None
    else:
        pre_state = __salt__['dockerng.state'](name)

    if new_container:
        if pre_config:
            # Container exists, stop if necessary, then remove and recreate
            if pre_state != 'stopped':
                result = __salt__['dockerng.stop'](name,
                                                   timeout=stop_timeout,
                                                   unpause=True)['result']
                if result is not True:
                    comments.append(
                        'Container was slated to be replaced, but the '
                        'container could not be stopped.'
                    )
                    ret['comment'] = _format_comments(comments)
                    return ret

            # Remove existing container
            removed_ids = __salt__['dockerng.rm'](name)
            if not removed_ids:
                comments.append('Failed to remove container {0}'.format(name))
                ret['comment'] = _format_comments(comments)
                return ret

            # Removal was successful, add the list of removed IDs to the
            # changes dict.
            ret['changes']['removed'] = removed_ids

        if image not in __salt__['dockerng.list_tags']():
            try:
                # Pull image
                pull_result = __salt__['dockerng.pull'](
                    image,
                    client_timeout=client_timeout,
                )
            except Exception as exc:
                comments.append('Failed to pull {0}: {1}'.format(image, exc))
                ret['comment'] = _format_comments(comments)
                return ret
            else:
                ret['changes']['image'] = pull_result

        try:
            # Create new container
            create_result = __salt__['dockerng.create'](
                image,
                name=name,
                validate_ip_addrs=False,
                # Already validated input
                validate_input=False,
                client_timeout=client_timeout,
                **create_kwargs
            )
        except Exception as exc:
            comments.append('Failed to create new container: {0}'.format(exc))
            ret['comment'] = _format_comments(comments)
            return ret

        # Creation of new container was successful, add the return data to the
        # changes dict.
        ret['changes']['added'] = create_result

    if new_container or (pre_state != 'running' and start):
        try:
            # Start container
            __salt__['dockerng.start'](
                name,
            )
        except Exception as exc:
            comments.append(
                'Failed to start new container \'{0}\': {1}'
                .format(name, exc)
            )
            ret['comment'] = _format_comments(comments)
            return ret

        post_state = __salt__['dockerng.state'](name)
        if pre_state != post_state:
            # If the container changed states at all, note this change in the
            # return dict.
            comments.append(
                 'Container \'{0}\' changed state.'.format(name)
            )
            ret['changes']['state'] = {'old': pre_state, 'new': post_state}

    if changes_needed:
        try:
            post_config = __salt__['dockerng.inspect_container'](name)
            defaults_from_image = _get_defaults_from_image(image_id)
            changes_still_needed = _compare(post_config, create_kwargs,
                                            defaults_from_image)
            if changes_still_needed:
                log.debug(
                    'dockerng.running: Analysis of container \'{0}\' after '
                    'creation/replacement reveals the following changes still '
                    'need to be made: {1}'.format(name, changes_still_needed)
                )
            else:
                log.debug(
                    'dockerng.running: Changes successfully applied to '
                    'container \'{0}\''.format(name)
                )
        except Exception as exc:
            exc_info = ''.join(traceback.format_tb(sys.exc_info()[2]))
            msg = (
                'Uncaught exception "{0}" encountered while comparing '
                'new container\'s configuration against desired configuration'
                .format(exc)
            )
            log.error(msg + '. Exception info follows:\n' + exc_info)
            comments.extend([msg, 'See minion log for exception info'])
            ret['comment'] = _format_comments(comments)
            return ret

        if changes_still_needed:
            diff = ret['changes'].setdefault('diff', {})
            failed = []
            for key in changes_needed:
                if key not in changes_still_needed:
                    # Change was applied successfully
                    diff[key] = changes_needed[key]
                else:
                    # Change partially (or not at all) applied
                    old = changes_needed[key]['old']
                    new = changes_still_needed[key]['old']
                    if old != new:
                        diff[key] = {'old': old, 'new': new}
                    failed.append(key)
            comments.append(
                'Failed to apply configuration for the following parameters: '
                '{0}'.format(', '.join(failed))
            )
            ret['comment'] = _format_comments(comments)
            return ret
        else:
            # No necessary changes detected on post-container-replacement
            # check. The diffs will be the original changeset detected in
            # pre-flight check.
            ret['changes']['diff'] = changes_needed
            comments.append('Container \'{0}\' was replaced'.format(name))
    else:
        if not new_container:
            if send_signal:
                try:
                    __salt__['dockerng.signal'](name, signal=watch_action)
                except CommandExecutionError as exc:
                    comments.append(
                        'Failed to signal container: {0}'.format(exc)
                    )
                    ret['comment'] = _format_comments(comments)
                    return ret
                else:
                    ret['changes']['signal'] = watch_action
                    comments.append(
                        'Sent signal {0} to container'.format(watch_action)
                    )
            elif ret['changes']:
                if not comments:
                    log.warning(
                        'dockerng.running: we detected changes without '
                        'a specific comment for container \'{0}\'.'.format(
                            name)
                    )
                    comments.append('Container \'{0}\' changed.'.format(name))
            else:
                # Container was not replaced, no necessary changes detected
                # in pre-flight check, and no signal sent to container
                comments.append(
                    'Container \'{0}\' is already configured as specified'
                    .format(name)
                )
        else:
            msg = 'Container \'{0}\' was '.format(name)
            if pre_config and force:
                msg += 'forcibly replaced'
            else:
                msg += 'created' if not pre_config else 'replaced'
            comments.append(msg)

            if pre_config and image != pre_config['Config']['Image']:
                diff = ret['changes'].setdefault('diff', {})
                diff['image'] = {'old': pre_config['Config']['Image'],
                                 'new': image}
                comments.append(
                    'Image changed from \'{0}\' to \'{1}\''
                    .format(pre_config['Config']['Image'], image)
                )

    ret['comment'] = _format_comments(comments)
    ret['result'] = True
    return ret


def stopped(name=None,
            containers=None,
            stop_timeout=STOP_TIMEOUT,
            unpause=False,
            error_on_absent=True):
    '''
    Ensure that a container (or containers) is stopped

    name
        Name or ID of the container

    containers
        Run this state on more than one container at a time. The following two
        examples accomplish the same thing:

        .. code-block:: yaml

            stopped_containers:
              dockerng.stopped:
                - names:
                  - foo
                  - bar
                  - baz

        .. code-block:: yaml

            stopped_containers:
              dockerng.stopped:
                - containers:
                  - foo
                  - bar
                  - baz

        However, the second example will be a bit quicker since Salt will stop
        all specified containers in a single run, rather than executing the
        state separately on each image (as it would in the first example).

    stop_timeout : 10
        Timeout for graceful shutdown of the container. If this timeout is
        exceeded, the container will be killed.

    unpause : False
        Set to ``True`` to unpause any paused containers before stopping. If
        unset, then an error will be raised for any container that was paused.

    error_on_absent : True
        By default, this state will return an error if any of the specified
        containers are absent. Set this to ``False`` to suppress that error.
    '''
    ret = {'name': name,
           'changes': {},
           'result': False,
           'comment': ''}

    if not name and not containers:
        ret['comment'] = 'One of \'name\' and \'containers\' must be provided'
        return ret
    if containers is not None:
        if not isinstance(containers, list):
            ret['comment'] = 'containers must be a list'
            return ret
        targets = []
        for target in containers:
            if not isinstance(target, six.string_types):
                target = str(target)
            targets.append(target)
    elif name:
        if not isinstance(name, six.string_types):
            targets = [str(name)]
        else:
            targets = [name]

    containers = {}
    for target in targets:
        try:
            c_state = __salt__['dockerng.state'](target)
        except CommandExecutionError:
            containers.setdefault('absent', []).append(target)
        else:
            containers.setdefault(c_state, []).append(target)

    errors = []
    if error_on_absent and 'absent' in containers:
        errors.append(
            'The following container(s) are absent: {0}'.format(
                ', '.join(containers['absent'])
            )
        )

    if not unpause and 'paused' in containers:
        ret['result'] = False
        errors.append(
            'The following container(s) are paused: {0}'.format(
                ', '.join(containers['paused'])
            )
        )

    if errors:
        ret['result'] = False
        ret['comment'] = '. '.join(errors)
        return ret

    to_stop = containers.get('running', []) + containers.get('paused', [])

    if not to_stop:
        ret['result'] = True
        if len(targets) == 1:
            ret['comment'] = 'Container \'{0}\' is '.format(targets[0])
        else:
            ret['comment'] = 'All specified containers are '
        if 'absent' in containers:
            ret['comment'] += 'absent or '
        ret['comment'] += 'not running'
        return ret

    if __opts__['test']:
        ret['result'] = None
        ret['comment'] = (
            'The following container(s) will be stopped: {0}'
            .format(', '.join(to_stop))
        )
        return ret

    stop_errors = []
    for target in to_stop:
        changes = __salt__['dockerng.stop'](target,
                                            timeout=stop_timeout,
                                            unpause=unpause)
        if changes['result'] is True:
            ret['changes'][target] = changes
        else:
            if 'comment' in changes:
                stop_errors.append(changes['comment'])
            else:
                stop_errors.append(
                    'Failed to stop container \'{0}\''.format(target)
                )

    if stop_errors:
        ret['comment'] = '; '.join(stop_errors)
        return ret

    ret['result'] = True
    ret['comment'] = (
        'The following container(s) were stopped: {0}'
        .format(', '.join(to_stop))
    )
    return ret


def absent(name, force=False):
    '''
    Ensure that a container is absent

    name
        Name of the container

    force : False
        Set to ``True`` to remove the container even if it is running

    Usage Examples:

    .. code-block:: yaml

        mycontainer:
          dockerng.absent

        multiple_containers:
          dockerng.absent:
            - names:
              - foo
              - bar
              - baz
    '''
    ret = {'name': name,
           'changes': {},
           'result': False,
           'comment': ''}

    if name not in __salt__['dockerng.list_containers'](all=True):
        ret['result'] = True
        ret['comment'] = 'Container \'{0}\' does not exist'.format(name)
        return ret

    pre_state = __salt__['dockerng.state'](name)
    if pre_state != 'stopped' and not force:
        ret['comment'] = ('Container is running, set force to True to '
                          'forcibly remove it')
        return ret

    if __opts__['test']:
        ret['result'] = None
        ret['comment'] = ('Container \'{0}\' will be removed'.format(name))
        return ret

    try:
        ret['changes']['removed'] = __salt__['dockerng.rm'](name, force=force)
    except Exception as exc:
        ret['comment'] = ('Failed to remove container \'{0}\': {1}'
                          .format(name, exc))
        return ret

    if name in __salt__['dockerng.list_containers'](all=True):
        ret['comment'] = 'Failed to remove container \'{0}\''.format(name)
    else:
        if force and pre_state != 'stopped':
            method = 'Forcibly'
        else:
            method = 'Successfully'
        ret['comment'] = '{0} removed container \'{1}\''.format(method, name)
        ret['result'] = True
    return ret


def network_present(name, driver=None, containers=None):
    '''
    Ensure that a network is present.

    name
        Name of the network

    driver
        Type of driver for that network.

    containers:
        List of container names that should be part of this network
    Usage Examples:

    .. code-block:: yaml

        network_foo:
          dockerng.network_present


    .. code-block:: yaml

        network_bar:
          dockerng.network_present
            - name: bar
            - containers:
                - cont1
                - cont2

    '''
    ret = {'name': name,
           'changes': {},
           'result': False,
           'comment': ''}
    if containers is None:
        containers = []
    # map containers to container's Ids.
    containers = [__salt__['dockerng.inspect_container'](c)['Id'] for c in containers]
    networks = __salt__['dockerng.networks'](names=[name])
    if networks:
        network = networks[0]  # we expect network's name to be unique
        if all(c in network['Containers'] for c in containers):
            ret['result'] = True
            ret['comment'] = 'Network \'{0}\' already exists.'.format(name)
            return ret
        result = True
        for container in containers:
            if container not in network['Containers']:
                try:
                    ret['changes']['connected'] = __salt__['dockerng.connect_container_to_network'](
                        container, name)
                except Exception as exc:
                    ret['comment'] = ('Failed to connect container \'{0}\' to network \'{1}\' {2}'.format(
                        container, name, exc))
                    result = False
            ret['result'] = result

    else:
        try:
            ret['changes']['created'] = __salt__['dockerng.create_network'](
                name, driver=driver)
        except Exception as exc:
            ret['comment'] = ('Failed to create network \'{0}\': {1}'
                              .format(name, exc))
        else:
            result = True
            for container in containers:
                try:
                    ret['changes']['connected'] = __salt__['dockerng.connect_container_to_network'](
                        container, name)
                except Exception as exc:
                    ret['comment'] = ('Failed to connect container \'{0}\' to network \'{1}\' {2}'.format(
                        container, name, exc))
                    result = False
            ret['result'] = result
    return ret


def network_absent(name, driver=None):
    '''
    Ensure that a network is absent.

    name
        Name of the network

    Usage Examples:

    .. code-block:: yaml

        network_foo:
          dockerng.network_absent

    '''
    ret = {'name': name,
           'changes': {},
           'result': False,
           'comment': ''}

    networks = __salt__['dockerng.networks'](names=[name])
    if not networks:
        ret['result'] = True
        ret['comment'] = 'Network \'{0}\' already absent'.format(name)
        return ret

    for container in networks[0]['Containers']:
        try:
            ret['changes']['disconnected'] = __salt__['dockerng.disconnect_container_from_network'](container, name)
        except Exception as exc:
            ret['comment'] = ('Failed to disconnect container \'{0}\' to network \'{1}\' {2}'.format(
                container, name, exc))
    try:
        ret['changes']['removed'] = __salt__['dockerng.remove_network'](name)
        ret['result'] = True
    except Exception as exc:
        ret['comment'] = ('Failed to remove network \'{0}\': {1}'
                          .format(name, exc))
    return ret


def volume_present(name, driver=None, driver_opts=None, force=False):
    '''
    Ensure that a volume is present.

    .. versionadded:: 2015.8.4

    .. versionchanged:: 2015.8.6
        This function no longer deletes and re-creates a volume if the
        existing volume's driver does not match the ``driver``
        parameter (unless the ``force`` parameter is set to ``True``).

    name
        Name of the volume

    driver
        Type of driver for that volume.  If ``None`` and the volume
        does not yet exist, the volume will be created using Docker's
        default driver.  If ``None`` and the volume does exist, this
        function does nothing, even if the existing volume's driver is
        not the Docker default driver.  (To ensure that an existing
        volume's driver matches the Docker default, you must
        explicitly name Docker's default driver here.)

    driver_opts
        Options for the volume driver

    force : False
        If the volume already exists but the existing volume's driver
        does not match the driver specified by the ``driver``
        parameter, this parameter controls whether the function errors
        out (if ``False``) or deletes and re-creates the volume (if
        ``True``).

        .. versionadded:: 2015.8.6

    Usage Examples:

    .. code-block:: yaml

        volume_foo:
          dockerng.volume_present


    .. code-block:: yaml

        volume_bar:
          dockerng.volume_present
            - name: bar
            - driver: local
            - driver_opts:
                foo: bar

    .. code-block:: yaml

        volume_bar:
          dockerng.volume_present
            - name: bar
            - driver: local
            - driver_opts:
                - foo: bar
                - option: value

    '''
    ret = {'name': name,
           'changes': {},
           'result': False,
           'comment': ''}
    if salt.utils.is_dictlist(driver_opts):
        driver_opts = salt.utils.repack_dictlist(driver_opts)
    volume = _find_volume(name)
    if not volume:
        if __opts__['test']:
            ret['result'] = None
            ret['comment'] = ('The volume \'{0}\' will be created'.format(name))
            return ret
        try:
            ret['changes']['created'] = __salt__['dockerng.create_volume'](
                name, driver=driver, driver_opts=driver_opts)
        except Exception as exc:
            ret['comment'] = ('Failed to create volume \'{0}\': {1}'
                              .format(name, exc))
            return ret
        else:
            result = True
            ret['result'] = result
            return ret
    # volume exists, check if driver is the same.
    if driver is not None and volume['Driver'] != driver:
        if not force:
            ret['comment'] = "Driver for existing volume '{0}' ('{1}')" \
                             " does not match specified driver ('{2}')" \
                             " and force is False".format(
                                 name, volume['Driver'], driver)
            ret['result'] = None if __opts__['test'] else False
            return ret
        if __opts__['test']:
            ret['result'] = None
            ret['comment'] = "The volume '{0}' will be replaced with a" \
                             " new one using the driver '{1}'".format(
                                 name, volume)
            return ret
        try:
            ret['changes']['removed'] = __salt__['dockerng.remove_volume'](name)
        except Exception as exc:
            ret['comment'] = ('Failed to remove volume \'{0}\': {1}'
                              .format(name, exc))
            return ret
        else:
            try:
                ret['changes']['created'] = __salt__['dockerng.create_volume'](
                    name, driver=driver, driver_opts=driver_opts)
            except Exception as exc:
                ret['comment'] = ('Failed to create volume \'{0}\': {1}'
                                  .format(name, exc))
                return ret
            else:
                result = True
                ret['result'] = result
                return ret

    ret['result'] = None if __opts__['test'] else True
    ret['comment'] = 'Volume \'{0}\' already exists.'.format(name)
    return ret


def volume_absent(name, driver=None):
    '''
    Ensure that a volume is absent.

    .. versionadded:: 2015.8.4

    name
        Name of the volume

    Usage Examples:

    .. code-block:: yaml

        volume_foo:
          dockerng.volume_absent

    '''
    ret = {'name': name,
           'changes': {},
           'result': False,
           'comment': ''}

    volume = _find_volume(name)
    if not volume:
        ret['result'] = True
        ret['comment'] = 'Volume \'{0}\' already absent'.format(name)
        return ret

    try:
        ret['changes']['removed'] = __salt__['dockerng.remove_volume'](name)
        ret['result'] = True
    except Exception as exc:
        ret['comment'] = ('Failed to remove volume \'{0}\': {1}'
                          .format(name, exc))
    return ret


def mod_watch(name, sfun=None, **kwargs):
    if sfun == 'running':
        watch_kwargs = copy.deepcopy(kwargs)
        if watch_kwargs.get('watch_action', 'force') == 'force':
            watch_kwargs['force'] = True
        else:
            watch_kwargs['send_signal'] = True
            watch_kwargs['force'] = False
        return running(name, **watch_kwargs)

    if sfun == 'image_present':
        # Force image to be updated
        kwargs['force'] = True
        return image_present(name, **kwargs)

    return {'name': name,
            'changes': {},
            'result': False,
            'comment': ('watch requisite is not'
                        ' implemented for {0}'.format(sfun))}<|MERGE_RESOLUTION|>--- conflicted
+++ resolved
@@ -425,7 +425,6 @@
             if actual_data != data:
                 ret.update({item: {'old': actual_data, 'new': data}})
                 continue
-<<<<<<< HEAD
         elif item == 'log_config':
             # https://github.com/saltstack/salt/issues/30577#issuecomment-238322721
             if not data.get('Config', None) and actual_data.get('Config', None):
@@ -437,9 +436,7 @@
             if data != actual_data:
                 ret.update({item: {'old': actual_data, 'new': data}})
             continue
-=======
-
->>>>>>> 8f7a0f9d
+
         elif item == 'security_opt':
             if actual_data is None:
                 actual_data = []
