--- conflicted
+++ resolved
@@ -2329,14 +2329,6 @@
                     'place (force_clone=True set in git.detached state)',
                     target, name
                 )
-<<<<<<< HEAD
-                try:
-                    if os.path.islink(target):
-                        os.unlink(target)
-                    else:
-                        salt.utils.files.rm_rf(target)
-                except OSError as exc:
-=======
                 removal_errors = {}
                 for target_object in target_contents:
                     target_path = os.path.join(target, target_object)
@@ -2350,7 +2342,6 @@
                         '  {0}\n    {1}'.format(k, v)
                         for k, v in six.iteritems(removal_errors)
                     ]
->>>>>>> cdb21a01
                     return _fail(
                         ret,
                         'Unable to remove\n{0}'.format('\n'.join(err_strings)),
