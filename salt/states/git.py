# -*- coding: utf-8 -*-
'''
States to manage git repositories and git configuration

.. important::
    Before using git over ssh, make sure your remote host fingerprint exists in
    your ``~/.ssh/known_hosts`` file.
'''
from __future__ import absolute_import

# Import python libs
import copy
import logging
import os
import re
import string
from distutils.version import LooseVersion as _LooseVersion

# Import salt libs
import salt.utils
import salt.utils.url
from salt.exceptions import CommandExecutionError
from salt.ext import six

log = logging.getLogger(__name__)


def __virtual__():
    '''
    Only load if git is available
    '''
    return __salt__['cmd.has_exec']('git')


def _revs_equal(rev1, rev2, rev_type):
    '''
    Shorthand helper function for comparing SHA1s. If rev_type == 'sha1' then
    the comparison will be done using str.startwith() to allow short SHA1s to
    compare successfully.

    NOTE: This means that rev2 must be the short rev.
    '''
    if (rev1 is None and rev2 is not None) \
            or (rev2 is None and rev1 is not None):
        return False
    elif rev1 is rev2 is None:
        return True
    elif rev_type == 'sha1':
        return rev1.startswith(rev2)
    else:
        return rev1 == rev2


def _short_sha(sha1):
    return sha1[:7] if sha1 is not None else None


def _format_comments(comments):
    '''
    Return a joined list
    '''
    ret = '. '.join(comments)
    if len(comments) > 1:
        ret += '.'
    return ret


def _get_local_rev_and_branch(target, user):
    '''
    Return the local revision for before/after comparisons
    '''
    log.info('Checking local revision for {0}'.format(target))
    try:
        local_rev = __salt__['git.revision'](target,
                                             user=user,
                                             ignore_retcode=True)
    except CommandExecutionError:
        log.info('No local revision for {0}'.format(target))
        local_rev = None

    log.info('Checking local branch for {0}'.format(target))
    try:
        local_branch = __salt__['git.current_branch'](target,
                                                      user=user,
                                                      ignore_retcode=True)
    except CommandExecutionError:
        log.info('No local branch for {0}'.format(target))
        local_branch = None

    return local_rev, local_branch


def _strip_exc(exc):
    '''
    Strip the actual command that was run from exc.strerror to leave just the
    error message
    '''
    return re.sub(r'^Command [\'"].+[\'"] failed: ', '', exc.strerror)


def _uptodate(ret, target, comments=None):
    ret['comment'] = 'Repository {0} is up-to-date'.format(target)
    if comments:
        # Shouldn't be making any changes if the repo was up to date, but
        # report on them so we are alerted to potential problems with our
        # logic.
        if isinstance(comments, list):
            comments = '\n'.join(comments)
<<<<<<< HEAD
        ret['comment'] += '\n\nChanges made: ' + comments
=======
        ret['comment'] += '\n\nChanges made: ' + str(comments)
>>>>>>> d8e1663e
    return ret


def _neutral_test(ret, comment):
    ret['result'] = None
    ret['comment'] = comment
    return ret


def _fail(ret, msg, comments=None):
    ret['result'] = False
    if comments:
        msg += '\n\nChanges already made: '
        msg += _format_comments(comments)
    ret['comment'] = msg
    return ret


def _not_fast_forward(ret, pre, post, branch, local_branch, comments):
    return _fail(
        ret,
        'Repository would be updated from {0} to {1}{2}, but this is not a '
        'fast-forward merge. Set \'force_reset\' to True to force this '
        'update.'.format(
            _short_sha(pre),
            _short_sha(post),
            ' (after checking out local branch \'{0}\')'.format(branch)
                if branch is not None and branch != local_branch
                else ''
        ),
        comments
    )


def latest(name,
           rev='HEAD',
           target=None,
           branch=None,
           user=None,
           update_head=True,
           force_checkout=False,
           force_clone=False,
           force_fetch=False,
           force_reset=False,
           submodules=False,
           bare=False,
           mirror=False,
           remote='origin',
           fetch_tags=True,
           depth=None,
           identity=None,
           https_user=None,
           https_pass=None,
           onlyif=False,
           unless=False,
           **kwargs):
    '''
    Make sure the repository is cloned to the given directory and is
    up-to-date.

    name
        Address of the remote repository as passed to "git clone"

    rev : HEAD
        The remote branch, tag, or revision ID to checkout after clone / before
        update. If specified, then Salt will also ensure that the tracking
        branch is set to ``<remote>/<rev>``, unless ``rev`` refers to a tag or
        SHA1, in which case Salt will ensure that the tracking branch is unset.

        If ``rev`` is not specified, it will be assumed to be ``HEAD``, and
        Salt will not manage the tracking branch at all.

        .. versionchanged:: 2015.8.0
            If not specified, ``rev`` now defaults to the remote repository's
            HEAD.

    target
        Name of the target directory where repository is about to be cloned

    branch
        Name of the branch into which to checkout the specified rev. If not
        specified, then Salt will not care what branch is being used locally
        and will just use whatever branch is currently there.

        .. note::
            If not specified, this means that the local branch name will not be
            changed if the repository is reset to another branch/tag/SHA1.

        .. versionadded:: 2015.8.0

    user
        User under which to run git commands. By default, commands are run by
        the user under which the minion is running.

        .. versionadded:: 0.17.0

    update_head : True
        If set to ``False``, then the remote repository will be fetched (if
        necessary) to ensure that the commit to which ``rev`` points exists in
        the local checkout, but no changes will be made to the local HEAD.

        .. versionadded:: 2015.8.3

    force : False
        .. deprecated:: 2015.8.0
            Use ``force_clone`` instead. For earlier Salt versions, ``force``
            must be used.

    force_checkout : False
        When checking out the local branch, the state will fail if there are
        unwritten changes. Set this argument to ``True`` to discard unwritten
        changes when checking out.

    force_clone : False
        If the ``target`` directory exists and is not a git repository, then
        this state will fail. Set this argument to ``True`` to remove the
        contents of the target directory and clone the repo into it.

    force_fetch : False
        If a fetch needs to be performed, non-fast-forward fetches will cause
        this state to fail. Set this argument to ``True`` to force the fetch
        even if it is a non-fast-forward update.

        .. versionadded:: 2015.8.0

    force_reset : False
        If the update is not a fast-forward, this state will fail. Set this
        argument to ``True`` to force a hard-reset to the remote revision in
        these cases.

    submodules : False
        Update submodules on clone or branch change

    bare : False
        Set to ``True`` if the repository is to be a bare clone of the remote
        repository.

        .. note:

            Setting this option to ``True`` is incompatible with the ``rev``
            argument.

    mirror
        Set to ``True`` if the repository is to be a mirror of the remote
        repository. This implies that ``bare`` set to ``True``, and thus is
        incompatible with ``rev``.

    remote : origin
        Git remote to use. If this state needs to clone the repo, it will clone
        it using this value as the initial remote name. If the repository
        already exists, and a remote by this name is not present, one will be
        added.

    remote_name
        .. deprecated:: 2015.8.0
            Use ``remote`` instead. For earlier Salt versions, ``remote_name``
            must be used.

    fetch_tags : True
        If ``True``, then when a fetch is performed all tags will be fetched,
        even those which are not reachable by any branch on the remote.

    depth
        Defines depth in history when git a clone is needed in order to ensure
        latest. E.g. ``depth: 1`` is useful when deploying from a repository
        with a long history. Use rev to specify branch. This is not compatible
        with tags or revision IDs.

    identity
        A path on the minion server to a private key to use over SSH

        Key can be specified as a SaltStack file server URL, eg. salt://location/identity_file

        .. versionadded:: Boron

    https_user
        HTTP Basic Auth username for HTTPS (only) clones

        .. versionadded:: 2015.5.0

    https_pass
        HTTP Basic Auth password for HTTPS (only) clones

        .. versionadded:: 2015.5.0

    onlyif
        A command to run as a check, run the named command only if the command
        passed to the ``onlyif`` option returns true

    unless
        A command to run as a check, only run the named command if the command
        passed to the ``unless`` option returns false

    .. note::
        Clashing ID declarations can be avoided when including different
        branches from the same git repository in the same sls file by using the
        ``name`` declaration.  The example below checks out the ``gh-pages``
        and ``gh-pages-prod`` branches from the same repository into separate
        directories.  The example also sets up the ``ssh_known_hosts`` ssh key
        required to perform the git checkout.

    .. code-block:: yaml

        gitlab.example.com:
          ssh_known_hosts:
            - present
            - user: root
            - enc: ecdsa
            - fingerprint: 4e:94:b0:54:c1:5b:29:a2:70:0e:e1:a3:51:ee:ee:e3

        git-website-staging:
          git.latest:
            - name: ssh://git@gitlab.example.com:user/website.git
            - rev: gh-pages
            - target: /usr/share/nginx/staging
            - identity: /root/.ssh/website_id_rsa
            - require:
              - pkg: git
              - ssh_known_hosts: gitlab.example.com

        git-website-staging:
          git.latest:
            - name: ssh://git@gitlab.example.com:user/website.git
            - rev: gh-pages
            - target: /usr/share/nginx/staging
            - identity: salt://website/id_rsa
            - require:
              - pkg: git
              - ssh_known_hosts: gitlab.example.com

            .. versionadded:: Boron

        git-website-prod:
          git.latest:
            - name: ssh://git@gitlab.example.com:user/website.git
            - rev: gh-pages-prod
            - target: /usr/share/nginx/prod
            - identity: /root/.ssh/website_id_rsa
            - require:
              - pkg: git
              - ssh_known_hosts: gitlab.example.com
    '''
    ret = {'name': name, 'result': True, 'comment': '', 'changes': {}}

    kwargs = salt.utils.clean_kwargs(**kwargs)
    always_fetch = kwargs.pop('always_fetch', False)
    force = kwargs.pop('force', False)
    remote_name = kwargs.pop('remote_name', False)
    if kwargs:
        return _fail(
            ret,
            salt.utils.invalid_kwargs(kwargs, raise_exc=False)
        )

    if always_fetch:
        salt.utils.warn_until(
            'Nitrogen',
            'The \'always_fetch\' argument to the git.latest state no longer '
            'has any effect, see the 2015.8.0 release notes for details.'
        )
    if force:
        salt.utils.warn_until(
            'Nitrogen',
            'The \'force\' argument to the git.latest state has been '
            'deprecated, please use \'force_clone\' instead.'
        )
        force_clone = force
    if remote_name:
        salt.utils.warn_until(
            'Nitrogen',
            'The \'remote_name\' argument to the git.latest state has been '
            'deprecated, please use \'remote\' instead.'
        )
        remote = remote_name

    if not remote:
        return _fail(ret, '\'remote\' argument is required')

    if not target:
        return _fail(ret, '\'target\' argument is required')

    if not rev:
        return _fail(
            ret,
            '\'{0}\' is not a valid value for the \'rev\' argument'.format(rev)
        )

    # Ensure that certain arguments are strings to ensure that comparisons work
    if not isinstance(rev, six.string_types):
        rev = str(rev)
    if target is not None:
        if not isinstance(target, six.string_types):
            target = str(target)
        if not os.path.isabs(target):
            return _fail(
                ret,
                'target \'{0}\' is not an absolute path'.format(target)
            )
    if branch is not None and not isinstance(branch, six.string_types):
        branch = str(branch)
    if user is not None and not isinstance(user, six.string_types):
        user = str(user)
    if remote is not None and not isinstance(remote, six.string_types):
        remote = str(remote)
    if identity is not None:
        if isinstance(identity, six.string_types):
            identity = [identity]
        elif not isinstance(identity, list):
            return _fail(ret, 'identity must be either a list or a string')
        for ident_path in identity:
            if 'salt://' in ident_path:
                try:
                    ident_path = __salt__['cp.cache_file'](ident_path)
                except IOError as exc:
                    log.error(
                        'Failed to cache {0}: {1}'.format(ident_path, exc)
                    )
                    return _fail(
                        ret,
                        'identity \'{0}\' does not exist.'.format(
                            ident_path
                        )
                    )
            if not os.path.isabs(ident_path):
                return _fail(
                    ret,
                    'identity \'{0}\' is not an absolute path'.format(
                        ident_path
                    )
                )
    if https_user is not None and not isinstance(https_user, six.string_types):
        https_user = str(https_user)
    if https_pass is not None and not isinstance(https_pass, six.string_types):
        https_pass = str(https_pass)

    if os.path.isfile(target):
        return _fail(
            ret,
            'Target \'{0}\' exists and is a regular file, cannot proceed'
            .format(target)
        )

    try:
        desired_fetch_url = salt.utils.url.add_http_basic_auth(
            name,
            https_user,
            https_pass,
            https_only=True
        )
    except ValueError as exc:
        return _fail(ret, exc.__str__())

    redacted_fetch_url = \
        salt.utils.url.redact_http_basic_auth(desired_fetch_url)

    if mirror:
        bare = True

    # Check to make sure rev and mirror/bare are not both in use
    if rev != 'HEAD' and bare:
        return _fail(ret, ('\'rev\' is not compatible with the \'mirror\' and '
                           '\'bare\' arguments'))

    run_check_cmd_kwargs = {'runas': user}
    if 'shell' in __grains__:
        run_check_cmd_kwargs['shell'] = __grains__['shell']

    # check if git.latest should be applied
    cret = mod_run_check(
        run_check_cmd_kwargs, onlyif, unless
    )
    if isinstance(cret, dict):
        ret.update(cret)
        return ret

    refspecs = [
        'refs/heads/*:refs/remotes/{0}/*'.format(remote),
        '+refs/tags/*:refs/tags/*'
    ] if fetch_tags else []

    log.info('Checking remote revision for {0}'.format(name))
    try:
        all_remote_refs = __salt__['git.remote_refs'](
            name,
            heads=False,
            tags=False,
            user=user,
            identity=identity,
            https_user=https_user,
            https_pass=https_pass,
            ignore_retcode=False)
    except CommandExecutionError as exc:
        return _fail(
            ret,
            'Failed to check remote refs: {0}'.format(_strip_exc(exc))
        )

    if bare:
        remote_rev = None
        remote_rev_type = None
    else:
        if rev == 'HEAD':
            if 'HEAD' in all_remote_refs:
                remote_rev = all_remote_refs['HEAD']
                # Just go with whatever the upstream currently is
                desired_upstream = None
                remote_rev_type = 'sha1'
            else:
                # Empty remote repo
                remote_rev = None
                remote_rev_type = None
        elif 'refs/heads/' + rev in all_remote_refs:
            remote_rev = all_remote_refs['refs/heads/' + rev]
            desired_upstream = '/'.join((remote, rev))
            remote_rev_type = 'branch'
        elif 'refs/tags/' + rev + '^{}' in all_remote_refs:
            # Annotated tag
            remote_rev = all_remote_refs['refs/tags/' + rev + '^{}']
            desired_upstream = False
            remote_rev_type = 'tag'
        elif 'refs/tags/' + rev in all_remote_refs:
            # Non-annotated tag
            remote_rev = all_remote_refs['refs/tags/' + rev]
            desired_upstream = False
            remote_rev_type = 'tag'
        else:
            if len(rev) <= 40 \
                    and all(x in string.hexdigits for x in rev):
                # git ls-remote did not find the rev, and because it's a
                # hex string <= 40 chars we're going to assume that the
                # desired rev is a SHA1
                rev = rev.lower()
                remote_rev = rev
                desired_upstream = False
                remote_rev_type = 'sha1'
            else:
                remote_rev = None

        # For the comment field of the state return dict, the remote location
        # (and short-sha1, if rev is not a sha1) is referenced several times,
        # determine it once here and reuse the value below.
        if remote_rev_type == 'sha1':
            if rev == 'HEAD':
                remote_loc = 'remote HEAD (' + remote_rev[:7] + ')'
            else:
                remote_loc = remote_rev[:7]
        else:
            remote_loc = '{0} ({1})'.format(
                desired_upstream if remote_rev_type == 'branch' else rev,
                remote_rev[:7]
            )

    if remote_rev is None and not bare:
        if rev != 'HEAD':
            # A specific rev is desired, but that rev doesn't exist on the
            # remote repo.
            return _fail(
                ret,
                'No revision matching \'{0}\' exists in the remote '
                'repository'.format(rev)
            )

    git_ver = _LooseVersion(__salt__['git.version'](versioninfo=False))
    if git_ver >= _LooseVersion('1.8.0'):
        set_upstream = '--set-upstream-to'
    else:
        # Older git uses --track instead of --set-upstream-to
        set_upstream = '--track'

    check = 'refs' if bare else '.git'
    gitdir = os.path.join(target, check)
    comments = []
    if os.path.isdir(gitdir) or __salt__['git.is_worktree'](target):
        # Target directory is a git repository or git worktree
        try:
            all_local_branches = __salt__['git.list_branches'](
                target, user=user)
            all_local_tags = __salt__['git.list_tags'](target, user=user)
            local_rev, local_branch = _get_local_rev_and_branch(target, user)

            if not bare and remote_rev is None and local_rev is not None:
                return _fail(
                    ret,
                    'Remote repository is empty, cannot update from a '
                    'non-empty to an empty repository'
                )

            # Base rev and branch are the ones from which any reset or merge
            # will take place. If the branch is not being specified, the base
            # will be the "local" rev and branch, i.e. those we began with
            # before this state was run. If a branch is being specified and it
            # both exists and is not the one with which we started, then we'll
            # be checking that branch out first, and it instead becomes our
            # base. The base branch and rev will be used below in comparisons
            # to determine what changes to make.
            base_rev = local_rev
            base_branch = local_branch
            if branch is not None and branch != local_branch:
                if branch in all_local_branches:
                    base_branch = branch
                    # Desired branch exists locally and is not the current
                    # branch. We'll be performing a checkout to that branch
                    # eventually, but before we do that we need to find the
                    # current SHA1
                    try:
                        base_rev = __salt__['git.rev_parse'](
                            target,
                            branch + '^{commit}',
                            user=user,
                            ignore_retcode=True)
                    except CommandExecutionError as exc:
                        return _fail(
                            ret,
                            'Unable to get position of local branch \'{0}\': '
                            '{1}'.format(branch, _strip_exc(exc)),
                            comments
                        )

            remotes = __salt__['git.remotes'](target,
                                              user=user,
                                              redact_auth=False)

            revs_match = _revs_equal(local_rev, remote_rev, remote_rev_type)

            if remote_rev_type == 'sha1' \
                    and base_rev is not None \
                    and base_rev.startswith(remote_rev):
                # Either we're already checked out to the branch we need and it
                # is up-to-date, or the branch to which we need to switch is
                # on the same SHA1 as the desired remote revision. Either way,
                # we know we have the remote rev present already and no fetch
                # will be needed.
                has_remote_rev = True
            else:
                has_remote_rev = False
                if remote_rev is not None:
                    try:
                        __salt__['git.rev_parse'](
                            target,
                            remote_rev + '^{commit}',
                            ignore_retcode=True)
                    except CommandExecutionError:
                        # Local checkout doesn't have the remote_rev
                        pass
                    else:
                        # The object might exist enough to get a rev-parse to
                        # work, while the local ref could have been
                        # deleted/changed/force updated. Do some further sanity
                        # checks to determine if we really do have the
                        # remote_rev.
                        if remote_rev_type == 'branch':
                            if remote in remotes:
                                try:
                                    # Do a rev-parse on <remote>/<rev> to get
                                    # the local SHA1 for it, so we can compare
                                    # it to the remote_rev SHA1.
                                    local_copy = __salt__['git.rev_parse'](
                                        target,
                                        desired_upstream,
                                        user=user,
                                        ignore_retcode=True)
                                except CommandExecutionError:
                                    pass
                                else:
                                    # If the SHA1s don't match, then the remote
                                    # branch was force-updated, and we need to
                                    # fetch to update our local copy the ref
                                    # for the remote branch. If they do match,
                                    # then we have the remote_rev and don't
                                    # need to fetch.
                                    if local_copy == remote_rev:
                                        has_remote_rev = True
                        elif remote_rev_type == 'tag':
                            if rev in all_local_tags:
                                try:
                                    local_tag_sha1 = __salt__['git.rev_parse'](
                                        target,
                                        rev + '^{commit}',
                                        user=user,
                                        ignore_retcode=True)
                                except CommandExecutionError:
                                    # Shouldn't happen if the tag exists
                                    # locally but account for this just in
                                    # case.
                                    local_tag_sha1 = None
                                if local_tag_sha1 == remote_rev:
                                    has_remote_rev = True
                                else:
                                    if not force_reset:
                                        # SHA1 of tag on remote repo is
                                        # different than local tag. Unless
                                        # we're doing a hard reset then we
                                        # don't need to proceed as we know that
                                        # the fetch will update the tag and the
                                        # only way to make the state succeed is
                                        # to reset the branch to point at the
                                        # tag's new location.
                                        return _fail(
                                            ret,
                                            '\'{0}\' is a tag, but the remote '
                                            'SHA1 for this tag ({1}) doesn\'t '
                                            'match the local SHA1 ({2}). Set '
                                            '\'force_reset\' to True to force '
                                            'this update.'.format(
                                                rev,
                                                _short_sha(remote_rev),
                                                _short_sha(local_tag_sha1)
                                            )
                                        )
                        elif remote_rev_type == 'sha1':
                            has_remote_rev = True

            if not has_remote_rev:
                # Either the remote rev could not be found with git
                # ls-remote (in which case we won't know more until
                # fetching) or we're going to be checking out a new branch
                # and don't have to worry about fast-forwarding.
                fast_forward = None
            else:
                # Remote rev already present
                if (not revs_match and not update_head) \
                        and (branch is None or branch == local_branch):
                    ret['comment'] = remote_loc.capitalize() \
                        if rev == 'HEAD' \
                        else remote_loc
                    ret['comment'] += (
                        ' is already present and local HEAD ({0}) does not '
                        'match, but update_head=False. HEAD has not been '
                        'updated locally.'.format(local_rev[:7])
                    )
                    return ret

                if base_rev is None:
                    # If we're here, the remote_rev exists in the local
                    # checkout but there is still no HEAD locally. A possible
                    # reason for this is that an empty repository existed there
                    # and a remote was added and fetched, but the repository
                    # was not fast-forwarded. Regardless, going from no HEAD to
                    # a locally-present rev is considered a fast-forward update.
                    fast_forward = True
                else:
                    fast_forward = __salt__['git.merge_base'](
                        target,
                        refs=[base_rev, remote_rev],
                        is_ancestor=True,
                        user=user,
                        ignore_retcode=True)

            if fast_forward is False:
                if not force_reset:
                    return _not_fast_forward(
                        ret,
                        base_rev,
                        remote_rev,
                        branch,
                        local_branch,
                        comments)
                merge_action = 'hard-reset'
            elif fast_forward is True:
                merge_action = 'fast-forwarded'
            else:
                merge_action = 'updated'

            if base_branch is None:
                # No local branch, no upstream tracking branch
                upstream = None
            else:
                try:
                    upstream = __salt__['git.rev_parse'](
                        target,
                        base_branch + '@{upstream}',
                        opts=['--abbrev-ref'],
                        user=user,
                        ignore_retcode=True)
                except CommandExecutionError:
                    # There is a local branch but the rev-parse command
                    # failed, so that means there is no upstream tracking
                    # branch. This could be because it is just not set, or
                    # because the branch was checked out to a SHA1 or tag
                    # instead of a branch. Set upstream to False to make a
                    # distinction between the case above where there is no
                    # local_branch (when the local checkout is an empty
                    # repository).
                    upstream = False

            if remote in remotes:
                fetch_url = remotes[remote]['fetch']
            else:
                log.debug(
                    'Remote \'{0}\' not found in git checkout at {1}'
                    .format(remote, target)
                )
                fetch_url = None

            if remote_rev is not None and desired_fetch_url != fetch_url:
                if __opts__['test']:
                    actions = [
                        'Remote \'{0}\' would be changed from {1} to {2}'
                        .format(
                            remote,
                            salt.utils.url.redact_http_basic_auth(fetch_url),
                            redacted_fetch_url
                        )
                    ]
                    if not has_remote_rev:
                        actions.append('Remote would be fetched')
                    if not revs_match:
                        if update_head:
                            ret['changes']['revision'] = {
                                'old': local_rev, 'new': remote_rev
                            }
                            if fast_forward is False:
                                ret['changes']['forced update'] = True
                            actions.append(
                                'Repository would be {0} to {1}'.format(
                                    merge_action,
                                    _short_sha(remote_rev)
                                )
                            )
                    if ret['changes']:
                        return _neutral_test(ret, _format_comments(actions))
                    else:
                        if not revs_match and not update_head:
                            # Repo content would not be modified but the remote
                            # URL would be modified, so we can't just say that
                            # the repo is up-to-date, we need to inform the
                            # user of the actions taken.
                            ret['comment'] = _format_comments(actions)
                            return ret
                        return _uptodate(ret,
                                         target,
                                         _format_comments(actions))

                # The fetch_url for the desired remote does not match the
                # specified URL (or the remote does not exist), so set the
                # remote URL.
                __salt__['git.remote_set'](target,
                                           url=name,
                                           remote=remote,
                                           user=user,
                                           https_user=https_user,
                                           https_pass=https_pass)
                comments.append(
                    'Remote \'{0}\' changed from {1} to {2}'.format(
                        remote,
                        salt.utils.url.redact_http_basic_auth(fetch_url),
                        redacted_fetch_url
                    )
                )

            if remote_rev is not None:
                if __opts__['test']:
                    actions = []
                    if not has_remote_rev:
                        actions.append(
                            'Remote \'{0}\' would be fetched'.format(remote)
                        )
                    if (not revs_match) \
                            and (update_head or (branch is not None
                                                 and branch != local_branch)):
                        ret['changes']['revision'] = {
                            'old': local_rev, 'new': remote_rev
                        }
                    if branch is not None and branch != local_branch:
                        if branch not in all_local_branches:
                            actions.append(
                                'New branch \'{0}\' would be checked '
                                'out, with {1} as a starting '
                                'point'.format(branch, remote_loc)
                            )
                            if desired_upstream:
                                actions.append(
                                    'Tracking branch would be set to {0}'
                                    .format(desired_upstream)
                                )
                        else:
                            actions.append(
                                'Branch \'{0}\' would be checked out '
                                'and {1} to {2}'.format(
                                    branch,
                                    merge_action,
                                    _short_sha(remote_rev)
                                )
                            )
                    else:
                        if not revs_match:
                            if update_head:
                                if fast_forward is True:
                                    actions.append(
                                        'Repository would be fast-forwarded from '
                                        '{0} to {1}'.format(
                                            _short_sha(local_rev),
                                            _short_sha(remote_rev)
                                        )
                                    )
                                else:
                                    actions.append(
                                        'Repository would be {0} from {1} to {2}'
                                        .format(
                                            'hard-reset'
                                                if force_reset and has_remote_rev
                                                else 'updated',
                                            _short_sha(local_rev),
                                            _short_sha(remote_rev)
                                        )
                                    )
                            else:
                                actions.append(
                                    'Local HEAD ({0}) does not match {1} but '
                                    'update_head=False, HEAD would not be '
                                    'updated locally'.format(
                                        local_rev[:7],
                                        remote_loc
                                    )
                                )

                    # Check if upstream needs changing
                    if not upstream and desired_upstream:
                        actions.append(
                            'Tracking branch would be set to {0}'.format(
                                desired_upstream
                            )
                        )
                    elif upstream and desired_upstream is False:
                        actions.append(
                            'Tracking branch would be unset'
                        )
                    elif desired_upstream and upstream != desired_upstream:
                        actions.append(
                            'Tracking branch would be '
                            'updated to {0}'.format(desired_upstream)
                        )
                    if ret['changes']:
                        return _neutral_test(ret, _format_comments(actions))
                    else:
                        formatted_actions = _format_comments(actions)
                        if not revs_match \
                                and not update_head \
                                and formatted_actions:
                            ret['comment'] = formatted_actions
                            return ret
                        return _uptodate(ret,
                                         target,
                                         _format_comments(actions))

                if not upstream and desired_upstream:
                    upstream_action = (
                        'Tracking branch was set to {0}'.format(
                            desired_upstream
                        )
                    )
                    branch_opts = [set_upstream, desired_upstream]
                elif upstream and desired_upstream is False:
                    upstream_action = 'Tracking branch was unset'
                    branch_opts = ['--unset-upstream']
                elif desired_upstream and upstream != desired_upstream:
                    upstream_action = (
                        'Tracking branch was updated to {0}'.format(
                            desired_upstream
                        )
                    )
                    branch_opts = [set_upstream, desired_upstream]
                else:
                    branch_opts = None

                if not has_remote_rev:
                    try:
                        fetch_changes = __salt__['git.fetch'](
                            target,
                            remote=remote,
                            force=force_fetch,
                            refspecs=refspecs,
                            user=user,
                            identity=identity)
                    except CommandExecutionError as exc:
                        msg = 'Fetch failed'
                        if isinstance(exc, CommandExecutionError):
                            msg += (
                                '. Set \'force_fetch\' to True to force '
                                'the fetch if the failure was due to not '
                                'being able fast-forward. Output of the '
                                'fetch command follows:\n\n'
                            )
                            msg += _strip_exc(exc)
                        else:
                            msg += ':\n\n' + str(exc)
                        return _fail(ret, msg, comments)
                    else:
                        if fetch_changes:
                            comments.append(
                                '{0} was fetched, resulting in updated '
                                'refs'.format(name)
                            )

                    try:
                        __salt__['git.rev_parse'](
                            target,
                            remote_rev + '^{commit}',
                            ignore_retcode=True)
                    except CommandExecutionError as exc:
                        return _fail(
                            ret,
                            'Fetch did not successfully retrieve rev \'{0}\' '
                            'from {1}: {2}'.format(rev, name, exc)
                        )

                    if (not revs_match and not update_head) \
                            and (branch is None or branch == local_branch):
                        # Rev now exists locally (was fetched), and since we're
                        # not updating HEAD we'll just exit here.
                        ret['comment'] = remote_loc.capitalize() \
                            if rev == 'HEAD' \
                            else remote_loc
                        ret['comment'] += (
                            ' is already present and local HEAD ({0}) does not '
                            'match, but update_head=False. HEAD has not been '
                            'updated locally.'.format(local_rev[:7])
                        )
                        return ret

                    # Now that we've fetched, check again whether or not
                    # the update is a fast-forward.
                    if base_rev is None:
                        fast_forward = True
                    else:
                        fast_forward = __salt__['git.merge_base'](
                            target,
                            refs=[base_rev, remote_rev],
                            is_ancestor=True,
                            user=user)

                    if fast_forward is False and not force_reset:
                        return _not_fast_forward(
                            ret,
                            base_rev,
                            remote_rev,
                            branch,
                            local_branch,
                            comments)

                if branch is not None and branch != local_branch:
                    local_changes = __salt__['git.status'](target,
                                                           user=user)
                    if local_changes and not force_checkout:
                        return _fail(
                            ret,
                            'Local branch \'{0}\' has uncommitted '
                            'changes. Set \'force_checkout\' to True to '
                            'discard them and proceed.'
                        )

                    # TODO: Maybe re-retrieve all_local_branches to handle
                    # the corner case where the destination branch was
                    # added to the local checkout during a fetch that takes
                    # a long time to complete.
                    if branch not in all_local_branches:
                        if rev == 'HEAD':
                            checkout_rev = remote_rev
                        else:
                            checkout_rev = desired_upstream \
                                if desired_upstream \
                                else rev
                        checkout_opts = ['-b', branch]
                    else:
                        checkout_rev = branch
                        checkout_opts = []
                    __salt__['git.checkout'](target,
                                             checkout_rev,
                                             force=force_checkout,
                                             opts=checkout_opts,
                                             user=user)

                if fast_forward is False:
                    __salt__['git.reset'](
                        target,
                        opts=['--hard', remote_rev],
                        user=user
                    )
                    ret['changes']['forced update'] = True
                    comments.append(
                        'Repository was hard-reset to {0}'.format(remote_loc)
                    )

                if branch_opts is not None:
                    __salt__['git.branch'](
                        target,
                        base_branch,
                        opts=branch_opts,
                        user=user)
                    comments.append(upstream_action)

                # Fast-forward to the desired revision
                if fast_forward is True \
                        and not _revs_equal(base_rev,
                                            remote_rev,
                                            remote_rev_type):
                    if desired_upstream or rev == 'HEAD':
                        # Check first to see if we are on a branch before
                        # trying to merge changes. (The call to
                        # git.symbolic_ref will only return output if HEAD
                        # points to a branch.)
                        if __salt__['git.symbolic_ref'](target,
                                                        'HEAD',
                                                        opts=['--quiet'],
                                                        ignore_retcode=True):
                            merge_rev = remote_rev if rev == 'HEAD' \
                                else desired_upstream
                            __salt__['git.merge'](
                                target,
                                rev=merge_rev,
                                opts=['--ff-only'],
                                user=user
                            )
                            comments.append(
                                'Repository was fast-forwarded to {0}'
                                .format(remote_loc)
                            )
                        else:
                            return _fail(
                                ret,
                                'Unable to fast-forward, HEAD is detached',
                                comments
                            )
                    else:
                        # Update is a fast forward, but we cannot merge to that
                        # commit so we'll reset to it.
                        __salt__['git.reset'](
                            target,
                            opts=['--hard',
                                  remote_rev if rev == 'HEAD' else rev],
                            user=user
                        )
                        comments.append(
                            'Repository was reset to {0} (fast-forward)'
                            .format(rev)
                        )

                # TODO: Figure out how to add submodule update info to
                # test=True return data, and changes dict.
                if submodules:
                    __salt__['git.submodule'](target,
                                              'update',
                                              opts=['--init', '--recursive'],
                                              user=user,
                                              identity=identity)
            elif bare:
                if __opts__['test']:
                    msg = (
                        'Bare repository at {0} would be fetched'
                        .format(target)
                    )
                    if ret['changes']:
                        return _neutral_test(ret, msg)
                    else:
                        return _uptodate(ret, target, msg)
                try:
                    fetch_changes = __salt__['git.fetch'](
                        target,
                        remote=remote,
                        force=force_fetch,
                        refspecs=refspecs,
                        user=user,
                        identity=identity)
                except CommandExecutionError as exc:
                    msg = 'Fetch failed'
                    if isinstance(exc, CommandExecutionError):
                        msg += (
                            '. Set \'force_fetch\' to True to force '
                            'the fetch if the failure was due to it '
                            'bein non-fast-forward. Output of the '
                            'fetch command follows:\n\n'
                        )
                        msg += _strip_exc(exc)
                    else:
                        msg += ':\n\n' + str(exc)
                    return _fail(ret, msg, comments)
                else:
                    comments.append(
                        'Bare repository at {0} was fetched{1}'.format(
                            target,
                            ', resulting in updated refs'
                                if fetch_changes
                                else ''
                        )
                    )
            try:
                new_rev = __salt__['git.revision'](
                    cwd=target,
                    user=user,
                    ignore_retcode=True)
            except CommandExecutionError:
                new_rev = None

        except Exception as exc:
            log.error(
                'Unexpected exception in git.latest state',
                exc_info=True
            )
            if isinstance(exc, CommandExecutionError):
                msg = _strip_exc(exc)
            else:
                msg = str(exc)
            return _fail(ret, msg, comments)

        if not bare and not _revs_equal(new_rev,
                                        remote_rev,
                                        remote_rev_type):
            return _fail(ret, 'Failed to update repository', comments)

        if local_rev != new_rev:
            log.info(
                'Repository {0} updated: {1} => {2}'.format(
                    target, local_rev, new_rev)
            )
            ret['comment'] = _format_comments(comments)
            ret['changes']['revision'] = {'old': local_rev, 'new': new_rev}
        else:
            return _uptodate(ret, target, comments)
    else:
        if os.path.isdir(target):
            if force_clone:
                # Clone is required, and target directory exists, but the
                # ``force`` option is enabled, so we need to clear out its
                # contents to proceed.
                if __opts__['test']:
                    ret['changes']['forced clone'] = True
                    ret['changes']['new'] = name + ' => ' + target
                    return _neutral_test(
                        ret,
                        'Target directory {0} exists. Since force_clone=True, '
                        'the contents of {0} would be deleted, and {1} would '
                        'be cloned into this directory.'.format(target, name)
                    )
                log.debug(
                    'Removing contents of {0} to clone repository {1} in its '
                    'place (force_clone=True set in git.latest state)'
                    .format(target, name)
                )
                try:
                    if os.path.islink(target):
                        os.unlink(target)
                    else:
                        salt.utils.rm_rf(target)
                except OSError as exc:
                    return _fail(
                        ret,
                        'Unable to remove {0}: {1}'.format(target, exc),
                        comments
                    )
                else:
                    ret['changes']['forced clone'] = True
            # Clone is required, but target dir exists and is non-empty. We
            # can't proceed.
            elif os.listdir(target):
                return _fail(
                    ret,
                    'Target \'{0}\' exists, is non-empty and is not a git '
                    'repository. Set the \'force_clone\' option to True to '
                    'remove this directory\'s contents and proceed with '
                    'cloning the remote repository'.format(target)
                )

        log.debug(
            'Target {0} is not found, \'git clone\' is required'.format(target)
        )
        if __opts__['test']:
            ret['changes']['new'] = name + ' => ' + target
            return _neutral_test(
                ret,
                'Repository {0} would be cloned to {1}'.format(
                    name, target
                )
            )
        try:
            clone_opts = ['--mirror'] if mirror else ['--bare'] if bare else []
            if remote != 'origin':
                clone_opts.extend(['--origin', remote])
            if depth is not None:
                clone_opts.extend(['--depth', str(depth)])

            # We're cloning a fresh repo, there is no local branch or revision
            local_branch = local_rev = None

            __salt__['git.clone'](target,
                                  name,
                                  user=user,
                                  opts=clone_opts,
                                  identity=identity,
                                  https_user=https_user,
                                  https_pass=https_pass)
            ret['changes']['new'] = name + ' => ' + target
            comments.append(
                '{0} cloned to {1}{2}'.format(
                    name,
                    target,
                    ' as mirror' if mirror
                        else ' as bare repository' if bare
                        else ''
                )
            )

            if not bare:
                if not remote_rev:
                    if rev != 'HEAD':
                        # No HEAD means the remote repo is empty, which means
                        # our new clone will also be empty. This state has
                        # failed, since a rev was specified but no matching rev
                        # exists on the remote host.
                        msg = (
                            '{{0}} was cloned but is empty, so {0}/{1} '
                            'cannot be checked out'.format(remote, rev)
                        )
                        log.error(msg.format(name))
                        return _fail(ret, msg.format('Repository'), comments)
                else:
                    if remote_rev_type == 'tag' \
                            and rev not in __salt__['git.list_tags'](
                                target, user=user):
                        return _fail(
                            ret,
                            'Revision \'{0}\' does not exist in clone'
                            .format(rev),
                            comments
                        )

                    if branch is not None:
                        if branch not in \
                                __salt__['git.list_branches'](target,
                                                              user=user):
                            if rev == 'HEAD':
                                checkout_rev = remote_rev
                            else:
                                checkout_rev = desired_upstream \
                                    if desired_upstream \
                                    else rev
                            __salt__['git.checkout'](target,
                                                     checkout_rev,
                                                     opts=['-b', branch],
                                                     user=user)
                            comments.append(
                                'Branch \'{0}\' checked out, with {1} '
                                'as a starting point'.format(
                                    branch,
                                    remote_loc
                                )
                            )

                    local_rev, local_branch = \
                        _get_local_rev_and_branch(target, user)

                    if not _revs_equal(local_rev, remote_rev, remote_rev_type):
                        __salt__['git.reset'](
                            target,
                            opts=['--hard', remote_rev],
                            user=user
                        )
                        comments.append(
                            'Repository was reset to {0}'.format(remote_loc)
                        )

                    try:
                        upstream = __salt__['git.rev_parse'](
                            target,
                            local_branch + '@{upstream}',
                            opts=['--abbrev-ref'],
                            user=user,
                            ignore_retcode=True)
                    except CommandExecutionError:
                        upstream = False

                    if not upstream and desired_upstream:
                        upstream_action = (
                            'Tracking branch was set to {0}'.format(
                                desired_upstream
                            )
                        )
                        branch_opts = [set_upstream, desired_upstream]
                    elif upstream and desired_upstream is False:
                        upstream_action = 'Tracking branch was unset'
                        branch_opts = ['--unset-upstream']
                    elif desired_upstream and upstream != desired_upstream:
                        upstream_action = (
                            'Tracking branch was updated to {0}'.format(
                                desired_upstream
                            )
                        )
                        branch_opts = [set_upstream, desired_upstream]
                    else:
                        branch_opts = None

                    if branch_opts is not None:
                        __salt__['git.branch'](
                            target,
                            local_branch,
                            opts=branch_opts,
                            user=user)
                        comments.append(upstream_action)

            if submodules and remote_rev:
                __salt__['git.submodule'](target,
                                          'update',
                                          opts=['--init', '--recursive'],
                                          user=user,
                                          identity=identity)

            try:
                new_rev = __salt__['git.revision'](
                    cwd=target,
                    user=user,
                    ignore_retcode=True)
            except CommandExecutionError:
                new_rev = None

        except Exception as exc:
            log.error(
                'Unexpected exception in git.latest state',
                exc_info=True
            )
            if isinstance(exc, CommandExecutionError):
                msg = _strip_exc(exc)
            else:
                msg = str(exc)
            return _fail(ret, msg, comments)

        msg = _format_comments(comments)
        log.info(msg)
        ret['comment'] = msg
        if new_rev is not None:
            ret['changes']['revision'] = {'old': None, 'new': new_rev}
    return ret


def present(name,
            force=False,
            bare=True,
            template=None,
            separate_git_dir=None,
            shared=None,
            user=None):
    '''
    Ensure that a repository exists in the given directory

    .. warning::
        If the minion has Git 2.5 or later installed, ``name`` points to a
        worktree_, and ``force`` is set to ``True``, then the worktree will be
        deleted. This has been corrected in Salt 2015.8.0.

    name
        Path to the directory

        .. versionchanged:: 2015.8.0
            This path must now be absolute

    force : False
        If ``True``, and if ``name`` points to an existing directory which does
        not contain a git repository, then the contents of that directory will
        be recursively removed and a new repository will be initialized in its
        place.

    bare : True
        If ``True``, and a repository must be initialized, then the repository
        will be a bare repository.

        .. note::
            This differs from the default behavior of :py:func:`git.init
            <salt.modules.git.init>`, make sure to set this value to ``False``
            if a bare repo is not desired.

    template
        If a new repository is initialized, this argument will specify an
        alternate `template directory`_

        .. versionadded:: 2015.8.0

    separate_git_dir
        If a new repository is initialized, this argument will specify an
        alternate ``$GIT_DIR``

        .. versionadded:: 2015.8.0

    shared
        Set sharing permissions on git repo. See `git-init(1)`_ for more
        details.

        .. versionadded:: 2015.5.0

    user
        User under which to run git commands. By default, commands are run by
        the user under which the minion is running.

        .. versionadded:: 0.17.0

    .. _`git-init(1)`: http://git-scm.com/docs/git-init
    .. _`worktree`: http://git-scm.com/docs/git-worktree
    '''
    ret = {'name': name, 'result': True, 'comment': '', 'changes': {}}

    # If the named directory is a git repo return True
    if os.path.isdir(name):
        if bare and os.path.isfile(os.path.join(name, 'HEAD')):
            return ret
        elif not bare and \
                (os.path.isdir(os.path.join(name, '.git')) or
                 __salt__['git.is_worktree'](name)):
            return ret
        # Directory exists and is not a git repo, if force is set destroy the
        # directory and recreate, otherwise throw an error
        elif force:
            # Directory exists, and the ``force`` option is enabled, so we need
            # to clear out its contents to proceed.
            if __opts__['test']:
                ret['changes']['new'] = name
                ret['changes']['forced init'] = True
                return _neutral_test(
                    ret,
                    'Target directory {0} exists. Since force=True, the '
                    'contents of {0} would be deleted, and a {1}repository '
                    'would be initialized in its place.'
                    .format(name, 'bare ' if bare else '')
                )
            log.debug(
                'Removing contents of {0} to initialize {1}repository in its '
                'place (force=True set in git.present state)'
                .format(name, 'bare ' if bare else '')
            )
            try:
                if os.path.islink(name):
                    os.unlink(name)
                else:
                    salt.utils.rm_rf(name)
            except OSError as exc:
                return _fail(
                    ret,
                    'Unable to remove {0}: {1}'.format(name, exc)
                )
            else:
                ret['changes']['forced init'] = True
        elif os.listdir(name):
            return _fail(
                ret,
                'Target \'{0}\' exists, is non-empty, and is not a git '
                'repository. Set the \'force\' option to True to remove '
                'this directory\'s contents and proceed with initializing a '
                'repository'.format(name)
            )

    # Run test is set
    if __opts__['test']:
        ret['changes']['new'] = name
        return _neutral_test(
            ret,
            'New {0}repository would be created'.format(
                'bare ' if bare else ''
            )
        )

    __salt__['git.init'](cwd=name,
                         bare=bare,
                         template=template,
                         separate_git_dir=separate_git_dir,
                         shared=shared,
                         user=user)

    actions = [
        'Initialized {0}repository in {1}'.format(
            'bare ' if bare else '',
            name
        )
    ]
    if template:
        actions.append('Template directory set to {0}'.format(template))
    if separate_git_dir:
        actions.append('Gitdir set to {0}'.format(separate_git_dir))
    message = '. '.join(actions)
    if len(actions) > 1:
        message += '.'
    log.info(message)
    ret['changes']['new'] = name
    ret['comment'] = message
    return ret


def config_unset(name,
                 value_regex=None,
                 repo=None,
                 user=None,
                 **kwargs):
    r'''
    .. versionadded:: 2015.8.0

    Ensure that the named config key is not present

    name
        The name of the configuration key to unset. This value can be a regex,
        but the regex must match the entire key name. For example, ``foo\.``
        would not match all keys in the ``foo`` section, it would be necessary
        to use ``foo\..+`` to do so.

    value_regex
        Regex indicating the values to unset for the matching key(s)

        .. note::
            This option behaves differently depending on whether or not ``all``
            is set to ``True``. If it is, then all values matching the regex
            will be deleted (this is the only way to delete mutliple values
            from a multivar). If ``all`` is set to ``False``, then this state
            will fail if the regex matches more than one value in a multivar.

    all : False
        If ``True``, unset all matches

    repo
        Location of the git repository for which the config value should be
        set. Required unless ``global`` is set to ``True``.

    user
        Optional name of a user as whom `git config` will be run

    global : False
        If ``True``, this will set a global git config option


    **Examples:**

    .. code-block:: yaml

        # Value matching 'baz'
        mylocalrepo:
          git.config_unset:
            - name: foo.bar
            - value_regex: 'baz'
            - repo: /path/to/repo

        # Ensure entire multivar is unset
        mylocalrepo:
          git.config_unset:
            - name: foo.bar
            - all: True

        # Ensure all variables in 'foo' section are unset, including multivars
        mylocalrepo:
          git.config_unset:
            - name: 'foo\..+'
            - all: True

        # Ensure that global config value is unset
        mylocalrepo:
          git.config_unset:
            - name: foo.bar
            - global: True
    '''
    ret = {'name': name,
           'changes': {},
           'result': True,
           'comment': 'No matching keys are set'}

    # Sanitize kwargs and make sure that no invalid ones were passed. This
    # allows us to accept 'global' as an argument to this function without
    # shadowing global(), while also not allowing unwanted arguments to be
    # passed.
    kwargs = salt.utils.clean_kwargs(**kwargs)
    global_ = kwargs.pop('global', False)
    all_ = kwargs.pop('all', False)
    if kwargs:
        return _fail(
            ret,
            salt.utils.invalid_kwargs(kwargs, raise_exc=False)
        )

    if not global_ and not repo:
        return _fail(
            ret,
            'Non-global config options require the \'repo\' argument to be '
            'set'
        )

    if not isinstance(name, six.string_types):
        name = str(name)
    if value_regex is not None:
        if not isinstance(value_regex, six.string_types):
            value_regex = str(value_regex)

    # Ensure that the key regex matches the full key name
    key = '^' + name.lstrip('^').rstrip('$') + '$'

    # Get matching keys/values
    pre_matches = __salt__['git.config_get_regexp'](
        cwd=repo,
        key=key,
        value_regex=value_regex,
        user=user,
        ignore_retcode=True,
        **{'global': global_}
    )

    if not pre_matches:
        # No changes need to be made
        return ret

    # Perform sanity check on the matches. We can't proceed if the value_regex
    # matches more than one value in a given key, and 'all' is not set to True
    if not all_:
        greedy_matches = ['{0} ({1})'.format(x, ', '.join(y))
                          for x, y in six.iteritems(pre_matches)
                          if len(y) > 1]
        if greedy_matches:
            if value_regex is not None:
                return _fail(
                    ret,
                    'Multiple values are matched by value_regex for the '
                    'following keys (set \'all\' to True to force removal): '
                    '{0}'.format('; '.join(greedy_matches))
                )
            else:
                return _fail(
                    ret,
                    'Multivar(s) matched by the key expression (set \'all\' '
                    'to True to force removal): {0}'.format(
                        '; '.join(greedy_matches)
                    )
                )

    if __opts__['test']:
        ret['changes'] = pre_matches
        return _neutral_test(
            ret,
            '{0} key(s) would have value(s) unset'.format(len(pre_matches))
        )

    if value_regex is None:
        pre = pre_matches
    else:
        # Get all keys matching the key expression, so we can accurately report
        # on changes made.
        pre = __salt__['git.config_get_regexp'](
            cwd=repo,
            key=key,
            value_regex=None,
            user=user,
            ignore_retcode=True,
            **{'global': global_}
        )

    failed = []
    # Unset the specified value(s). There is no unset for regexes so loop
    # through the pre_matches dict and unset each matching key individually.
    for key_name in pre_matches:
        try:
            __salt__['git.config_unset'](
                cwd=repo,
                key=name,
                value_regex=value_regex,
                all=all_,
                user=user,
                **{'global': global_}
            )
        except CommandExecutionError as exc:
            msg = 'Failed to unset \'{0}\''.format(key_name)
            if value_regex is not None:
                msg += ' using value_regex \'{1}\''
            msg += ': ' + _strip_exc(exc)
            log.error(msg)
            failed.append(key_name)

    if failed:
        return _fail(
            ret,
            'Error(s) occurred unsetting values for the following keys (see '
            'the minion log for details): {0}'.format(', '.join(failed))
        )

    post = __salt__['git.config_get_regexp'](
        cwd=repo,
        key=key,
        value_regex=None,
        user=user,
        ignore_retcode=True,
        **{'global': global_}
    )

    for key_name in pre:
        if key_name not in post:
            ret['changes'][key_name] = pre[key_name]
        unset = [x for x in pre[key_name] if x not in post[key_name]]
        if unset:
            ret['changes'][key_name] = unset

    if value_regex is None:
        post_matches = post
    else:
        post_matches = __salt__['git.config_get_regexp'](
            cwd=repo,
            key=key,
            value_regex=value_regex,
            user=user,
            ignore_retcode=True,
            **{'global': global_}
        )

    if post_matches:
        failed = ['{0} ({1})'.format(x, ', '.join(y))
                  for x, y in six.iteritems(post_matches)]
        return _fail(
            ret,
            'Failed to unset value(s): {0}'.format('; '.join(failed))
        )

    ret['comment'] = 'Value(s) successfully unset'
    return ret


def config_set(name,
               value=None,
               multivar=None,
               repo=None,
               user=None,
               **kwargs):
    '''
    .. versionadded:: 2014.7.0
    .. versionchanged:: 2015.8.0
        Renamed from ``git.config`` to ``git.config_set``. For earlier
        versions, use ``git.config``.

    Ensure that a config value is set to the desired value(s)

    name
        Name of the git config value to set

    value
        Set a single value for the config item

    multivar
        Set multiple values for the config item

        .. note::
            The order matters here, if the same parameters are set but in a
            different order, they will be removed and replaced in the order
            specified.

        .. versionadded:: 2015.8.0

    repo
        Location of the git repository for which the config value should be
        set. Required unless ``global`` is set to ``True``.

    user
        Optional name of a user as whom `git config` will be run

    global : False
        If ``True``, this will set a global git config option

        .. versionchanged:: 2015.8.0
            Option renamed from ``is_global`` to ``global``. For earlier
            versions, use ``is_global``.


    **Local Config Example:**

    .. code-block:: yaml

        # Single value
        mylocalrepo:
          git.config_set:
            - name: user.email
            - value: foo@bar.net
            - repo: /path/to/repo

        # Multiple values
        mylocalrepo:
          git.config_set:
            - name: mysection.myattribute
            - multivar:
              - foo
              - bar
              - baz
            - repo: /path/to/repo

    **Global Config Example (User ``foo``):**

    .. code-block:: yaml

        mylocalrepo:
          git.config_set:
            - name: user.name
            - value: Foo Bar
            - user: foo
            - global: True
    '''
    ret = {'name': name,
           'changes': {},
           'result': True,
           'comment': ''}

    if value is not None and multivar is not None:
        return _fail(
            ret,
            'Only one of \'value\' and \'multivar\' is permitted'
        )

    # Sanitize kwargs and make sure that no invalid ones were passed. This
    # allows us to accept 'global' as an argument to this function without
    # shadowing global(), while also not allowing unwanted arguments to be
    # passed.
    kwargs = salt.utils.clean_kwargs(**kwargs)
    global_ = kwargs.pop('global', False)
    is_global = kwargs.pop('is_global', False)
    if kwargs:
        return _fail(
            ret,
            salt.utils.invalid_kwargs(kwargs, raise_exc=False)
        )

    if is_global:
        salt.utils.warn_until(
            'Nitrogen',
            'The \'is_global\' argument to the git.config_set state has been '
            'deprecated, please use \'global\' instead.'
        )
        global_ = is_global

    if not global_ and not repo:
        return _fail(
            ret,
            'Non-global config options require the \'repo\' argument to be '
            'set'
        )

    if not isinstance(name, six.string_types):
        name = str(name)
    if value is not None:
        if not isinstance(value, six.string_types):
            value = str(value)
        value_comment = '\'' + value + '\''
        desired = [value]
    if multivar is not None:
        if not isinstance(multivar, list):
            try:
                multivar = multivar.split(',')
            except AttributeError:
                multivar = str(multivar).split(',')
        else:
            new_multivar = []
            for item in multivar:
                if isinstance(item, six.string_types):
                    new_multivar.append(item)
                else:
                    new_multivar.append(str(item))
            multivar = new_multivar
        value_comment = multivar
        desired = multivar

    # Get current value
    pre = __salt__['git.config_get'](
        cwd=repo,
        key=name,
        user=user,
        ignore_retcode=True,
        **{'all': True, 'global': global_}
    )

    if desired == pre:
        ret['comment'] = '{0}\'{1}\' is already set to {2}'.format(
            'Global key ' if global_ else '',
            name,
            value_comment
        )
        return ret

    if __opts__['test']:
        ret['changes'] = {'old': pre, 'new': desired}
        msg = '{0}\'{1}\' would be {2} {3}'.format(
            'Global key ' if global_ else '',
            name,
            'added as' if pre is None else 'set to',
            value_comment
        )
        return _neutral_test(ret, msg)

    try:
        # Set/update config value
        post = __salt__['git.config_set'](
            cwd=repo,
            key=name,
            value=value,
            multivar=multivar,
            user=user,
            **{'global': global_}
        )
    except CommandExecutionError as exc:
        return _fail(
            ret,
            'Failed to set {0}\'{1}\' to {2}: {3}'.format(
                'global key ' if global_ else '',
                name,
                value_comment,
                _strip_exc(exc)
            )
        )

    if pre != post:
        ret['changes'][name] = {'old': pre, 'new': post}

    if post != desired:
        return _fail(
            ret,
            'Failed to set {0}\'{1}\' to {2}'.format(
                'global key ' if global_ else '',
                name,
                value_comment
            )
        )

    ret['comment'] = '{0}\'{1}\' was {2} {3}'.format(
        'Global key ' if global_ else '',
        name,
        'added as' if pre is None else 'set to',
        value_comment
    )
    return ret


def config(name, value=None, multivar=None, repo=None, user=None, **kwargs):
    '''
    Pass through to git.config_set and display a deprecation warning
    '''
    salt.utils.warn_until(
        'Nitrogen',
        'The \'git.config\' state has been renamed to \'git.config_set\', '
        'please update your SLS files'
    )
    return config_set(name=name,
                      value=value,
                      multivar=multivar,
                      repo=repo,
                      user=user,
                      **kwargs)


def mod_run_check(cmd_kwargs, onlyif, unless):
    '''
    Execute the onlyif and unless logic. Return a result dict if:

    * onlyif failed (onlyif != 0)
    * unless succeeded (unless == 0)

    Otherwise, returns ``True``
    '''
    cmd_kwargs = copy.deepcopy(cmd_kwargs)
    cmd_kwargs['python_shell'] = True
    if onlyif:
        if __salt__['cmd.retcode'](onlyif, **cmd_kwargs) != 0:
            return {'comment': 'onlyif execution failed',
                    'skip_watch': True,
                    'result': True}

    if unless:
        if __salt__['cmd.retcode'](unless, **cmd_kwargs) == 0:
            return {'comment': 'unless execution succeeded',
                    'skip_watch': True,
                    'result': True}

    # No reason to stop, return True
    return True<|MERGE_RESOLUTION|>--- conflicted
+++ resolved
@@ -106,11 +106,7 @@
         # logic.
         if isinstance(comments, list):
             comments = '\n'.join(comments)
-<<<<<<< HEAD
-        ret['comment'] += '\n\nChanges made: ' + comments
-=======
         ret['comment'] += '\n\nChanges made: ' + str(comments)
->>>>>>> d8e1663e
     return ret
 
 
