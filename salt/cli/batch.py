--- conflicted
+++ resolved
@@ -60,7 +60,6 @@
         nret = set()
         try:
             for ret in ping_gen:
-<<<<<<< HEAD
                 if ('minions' and 'jid') in ret:
                     for minion in ret['minions']:
                         nret.add(minion)
@@ -70,11 +69,6 @@
                     if m is not None:
                         fret.add(m)
             return (list(fret), ping_gen, nret.difference(fret))
-=======
-                m = next(six.iterkeys(ret))
-                if m is not None:
-                    fret.add(m)
->>>>>>> f3053891
         except StopIteration:
             if not self.quiet:
                 print_cli('No minions matched the target.')
