# -*- coding: utf-8 -*-
'''
    :codeauthor: Pedro Algarvio (pedro@algarvio.me)

    .. _runtime_vars:

    Runtime Variables
    -----------------

    :command:`salt-runtests` provides a variable, :py:attr:`RUNTIME_VARS` which has some common paths defined at
    startup:

    .. autoattribute:: tests.support.runtests.RUNTIME_VARS
        :annotation:

        :TMP: Tests suite temporary directory
        :TMP_CONF_DIR: Configuration directory from where the daemons that :command:`salt-runtests` starts get their
                       configuration files.
        :TMP_CONF_MASTER_INCLUDES: Salt Master configuration files includes directory. See
                                   :salt_conf_master:`default_include`.
        :TMP_CONF_MINION_INCLUDES: Salt Minion configuration files includes directory. Seei
                                   :salt_conf_minion:`include`.
        :TMP_CONF_CLOUD_INCLUDES: Salt cloud configuration files includes directory. The same as the salt master and
                                  minion includes configuration, though under a different directory name.
        :TMP_CONF_CLOUD_PROFILE_INCLUDES: Salt cloud profiles configuration files includes directory. Same as above.
        :TMP_CONF_CLOUD_PROVIDER_INCLUDES: Salt cloud providers configuration files includes directory. Same as above.
        :TMP_SCRIPT_DIR: Temporary scripts directory from where the Salt CLI tools will be called when running tests.
        :TMP_SALT_INTEGRATION_FILES: Temporary directory from where Salt's test suite integration files are copied to.
        :TMP_BASEENV_STATE_TREE: Salt master's **base** environment state tree directory
        :TMP_PRODENV_STATE_TREE: Salt master's **production** environment state tree directory
        :TMP_BASEENV_PILLAR_TREE: Salt master's **base** environment pillar tree directory
        :TMP_PRODENV_PILLAR_TREE: Salt master's **production** environment pillar tree directory


    Use it on your test case in case of need. As simple as:

    .. code-block:: python

        import os
        from tests.support.runtests import RUNTIME_VARS

        # Path to the testing minion configuration file
        minion_config_path = os.path.join(RUNTIME_VARS.TMP_CONF_DIR, 'minion')

    .. _`pytest`: http://pytest.org
    .. _`nose`: https://nose.readthedocs.org
    '''

# Import Python modules
from __future__ import absolute_import, print_function
import os
import shutil
import logging

<<<<<<< HEAD
# Import Salt libs
import salt.utils.path
import salt.utils.platform

=======
import salt.utils.platform

try:
    import pwd
except ImportError:
    import salt.utils.win_functions

>>>>>>> c232896b
# Import tests support libs
import tests.support.paths as paths

# Import 3rd-party libs
from salt.ext import six

log = logging.getLogger(__name__)


def this_user():
    '''
    Get the user associated with the current process.
    '''
    if salt.utils.platform.is_windows():
        return salt.utils.win_functions.get_current_user(with_domain=False)
    return pwd.getpwuid(os.getuid())[0]


class RootsDict(dict):
    def merge(self, data):
        for key, values in six.iteritems(data):
            if key not in self:
                self[key] = values
                continue
            for value in values:
                if value not in self[key]:
                    self[key].append(value)
        return self

    def to_dict(self):
        return dict(self)


def recursive_copytree(source, destination, overwrite=False):
    for root, dirs, files in os.walk(source):
        for item in dirs:
            src_path = os.path.join(root, item)
            dst_path = os.path.join(destination, src_path.replace(source, '').lstrip(os.sep))
            if not os.path.exists(dst_path):
                log.debug('Creating directory: %s', dst_path)
                os.makedirs(dst_path)
        for item in files:
            src_path = os.path.join(root, item)
            dst_path = os.path.join(destination, src_path.replace(source, '').lstrip(os.sep))
            if os.path.exists(dst_path) and not overwrite:
                if os.stat(src_path).st_mtime > os.stat(dst_path).st_mtime:
                    log.debug('Copying %s to %s', src_path, dst_path)
                    shutil.copy2(src_path, dst_path)
            else:
                if not os.path.isdir(os.path.dirname(dst_path)):
                    log.debug('Creating directory: %s', os.path.dirname(dst_path))
                    os.makedirs(os.path.dirname(dst_path))
                log.debug('Copying %s to %s', src_path, dst_path)
                shutil.copy2(src_path, dst_path)


class RuntimeVars(object):

    __self_attributes__ = ('_vars', '_locked', 'lock')

    def __init__(self, **kwargs):
        self._vars = kwargs
        self._locked = False

    def lock(self):
        # Late import
        from salt.utils.immutabletypes import freeze
        frozen_vars = freeze(self._vars.copy())
        self._vars = frozen_vars
        self._locked = True

    def __iter__(self):
        for name, value in six.iteritems(self._vars):
            yield name, value

    def __getattribute__(self, name):
        if name in object.__getattribute__(self, '_vars'):
            return object.__getattribute__(self, '_vars')[name]
        return object.__getattribute__(self, name)

    def __setattr__(self, name, value):
        if getattr(self, '_locked', False) is True:
            raise RuntimeError(
                'After {0} is locked, no additional data can be added to it'.format(
                    self.__class__.__name__
                )
            )
        if name in object.__getattribute__(self, '__self_attributes__'):
            object.__setattr__(self, name, value)
            return
        self._vars[name] = value


# <---- Helper Methods -----------------------------------------------------------------------------------------------


# ----- Global Variables -------------------------------------------------------------------------------------------->
XML_OUTPUT_DIR = os.environ.get('SALT_XML_TEST_REPORTS_DIR', os.path.join(paths.TMP, 'xml-test-reports'))
# <---- Global Variables ---------------------------------------------------------------------------------------------


# ----- Tests Runtime Variables ------------------------------------------------------------------------------------->

RUNTIME_VARS = RuntimeVars(
    TMP=paths.TMP,
    SYS_TMP_DIR=paths.SYS_TMP_DIR,
    FILES=paths.FILES,
    CONF_DIR=paths.CONF_DIR,
    PILLAR_DIR=paths.PILLAR_DIR,
    ENGINES_DIR=paths.ENGINES_DIR,
    LOG_HANDLERS_DIR=paths.LOG_HANDLERS_DIR,
    TMP_ROOT_DIR=paths.TMP_ROOT_DIR,
    TMP_CONF_DIR=paths.TMP_CONF_DIR,
    TMP_CONF_MASTER_INCLUDES=os.path.join(paths.TMP_CONF_DIR, 'master.d'),
    TMP_CONF_MINION_INCLUDES=os.path.join(paths.TMP_CONF_DIR, 'minion.d'),
    TMP_CONF_PROXY_INCLUDES=os.path.join(paths.TMP_CONF_DIR, 'proxy.d'),
    TMP_CONF_CLOUD_INCLUDES=os.path.join(paths.TMP_CONF_DIR, 'cloud.conf.d'),
    TMP_CONF_CLOUD_PROFILE_INCLUDES=os.path.join(paths.TMP_CONF_DIR, 'cloud.profiles.d'),
    TMP_CONF_CLOUD_PROVIDER_INCLUDES=os.path.join(paths.TMP_CONF_DIR, 'cloud.providers.d'),
    TMP_SUB_MINION_CONF_DIR=paths.TMP_SUB_MINION_CONF_DIR,
    TMP_SYNDIC_MASTER_CONF_DIR=paths.TMP_SYNDIC_MASTER_CONF_DIR,
    TMP_SYNDIC_MINION_CONF_DIR=paths.TMP_SYNDIC_MINION_CONF_DIR,
    TMP_MM_CONF_DIR=paths.TMP_MM_CONF_DIR,
    TMP_MM_SUB_CONF_DIR=paths.TMP_MM_SUB_CONF_DIR,
    TMP_SCRIPT_DIR=paths.TMP_SCRIPT_DIR,
    TMP_STATE_TREE=paths.TMP_STATE_TREE,
    TMP_PILLAR_TREE=paths.TMP_PILLAR_TREE,
    TMP_PRODENV_STATE_TREE=paths.TMP_PRODENV_STATE_TREE,
<<<<<<< HEAD
    RUNNING_TESTS_USER=RUNNING_TESTS_USER,
    RUNTIME_CONFIGS={},
    SHELL_TRUE_PATH=salt.utils.path.which('true') if not salt.utils.platform.is_windows() else 'cmd /c exit 0 > nul',
    SHELL_FALSE_PATH=salt.utils.path.which('false') if not salt.utils.platform.is_windows() else 'cmd /c exit 1 > nul',
=======
    RUNNING_TESTS_USER=this_user(),
    RUNTIME_CONFIGS={},
    CODE_DIR=paths.CODE_DIR,
    BASE_FILES=paths.BASE_FILES,
    PROD_FILES=paths.PROD_FILES,
    TESTS_DIR=paths.TESTS_DIR,
    PYTEST_SESSION=False
>>>>>>> c232896b
)
# <---- Tests Runtime Variables --------------------------------------------------------------------------------------<|MERGE_RESOLUTION|>--- conflicted
+++ resolved
@@ -52,12 +52,8 @@
 import shutil
 import logging
 
-<<<<<<< HEAD
 # Import Salt libs
 import salt.utils.path
-import salt.utils.platform
-
-=======
 import salt.utils.platform
 
 try:
@@ -65,7 +61,6 @@
 except ImportError:
     import salt.utils.win_functions
 
->>>>>>> c232896b
 # Import tests support libs
 import tests.support.paths as paths
 
@@ -194,12 +189,8 @@
     TMP_STATE_TREE=paths.TMP_STATE_TREE,
     TMP_PILLAR_TREE=paths.TMP_PILLAR_TREE,
     TMP_PRODENV_STATE_TREE=paths.TMP_PRODENV_STATE_TREE,
-<<<<<<< HEAD
-    RUNNING_TESTS_USER=RUNNING_TESTS_USER,
-    RUNTIME_CONFIGS={},
     SHELL_TRUE_PATH=salt.utils.path.which('true') if not salt.utils.platform.is_windows() else 'cmd /c exit 0 > nul',
     SHELL_FALSE_PATH=salt.utils.path.which('false') if not salt.utils.platform.is_windows() else 'cmd /c exit 1 > nul',
-=======
     RUNNING_TESTS_USER=this_user(),
     RUNTIME_CONFIGS={},
     CODE_DIR=paths.CODE_DIR,
@@ -207,6 +198,5 @@
     PROD_FILES=paths.PROD_FILES,
     TESTS_DIR=paths.TESTS_DIR,
     PYTEST_SESSION=False
->>>>>>> c232896b
 )
 # <---- Tests Runtime Variables --------------------------------------------------------------------------------------