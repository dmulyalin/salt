# -*- coding: utf-8 -*-
"""
    :synopsis: Unit Tests for 'module.yumkernelpkg'
    :platform: Linux
    :maturity: develop
    .. versionadded:: 2018.3.0
"""
# pylint: disable=invalid-name,no-member

# Import Python Libs
from __future__ import absolute_import, print_function, unicode_literals

try:
    # Import Salt Testing Libs
    from tests.support.mixins import LoaderModuleMockMixin
    from tests.support.unit import TestCase, skipIf
    from tests.support.mock import MagicMock, patch

    # Import Salt Libs
    from tests.support.kernelpkg import KernelPkgTestCase
    import salt.modules.kernelpkg_linux_yum as kernelpkg
    import salt.modules.yumpkg as pkg
    from salt.exceptions import CommandExecutionError

    HAS_MODULES = True
except ImportError:
    HAS_MODULES = False


@skipIf(not HAS_MODULES, "Salt modules could not be loaded")
class YumKernelPkgTestCase(KernelPkgTestCase, TestCase, LoaderModuleMockMixin):
    """
    Test cases for salt.modules.kernelpkg_linux_yum
    """

    _kernelpkg = kernelpkg
    KERNEL_LIST = ["3.10.0-327.el7", "3.11.0-327.el7", "4.9.1-100.el7"]
    LATEST = KERNEL_LIST[-1]
<<<<<<< HEAD
    OS_ARCH = 'x86_64'
    OS_NAME = 'RedHat'
    OS_MAJORRELEASE = '7'
=======
    OS_ARCH = "x86_64"
    OS_NAME = "RedHat"
>>>>>>> 136fe1b9

    def setup_loader_modules(self):
        return {
            kernelpkg: {
<<<<<<< HEAD
                '__grains__': {
                    'os': self.OS_NAME,
                    'osmajorrelease': self.OS_MAJORRELEASE,
                    'kernelrelease': '{0}.{1}'.format(self.KERNEL_LIST[0], self.OS_ARCH)
=======
                "__grains__": {
                    "os": self.OS_NAME,
                    "kernelrelease": "{0}.{1}".format(
                        self.KERNEL_LIST[0], self.OS_ARCH
                    ),
                },
                "__salt__": {
                    "pkg.normalize_name": pkg.normalize_name,
                    "pkg.upgrade": MagicMock(return_value={}),
                    "pkg.list_pkgs": MagicMock(return_value={}),
                    "pkg.version": MagicMock(return_value=self.KERNEL_LIST),
                    "system.reboot": MagicMock(return_value=None),
                    "config.get": MagicMock(return_value=True),
>>>>>>> 136fe1b9
                },
            },
            pkg: {"__grains__": {"osarch": self.OS_ARCH}},
        }

    def test_list_installed(self):
        """
        Test - Return the latest installed kernel version
        """
        mock = MagicMock(return_value=self.KERNEL_LIST)
        with patch.dict(self._kernelpkg.__salt__, {"pkg.version": mock}):
            self.assertListEqual(self._kernelpkg.list_installed(), self.KERNEL_LIST)

    def test_list_installed_none(self):
        """
        Test - Return the latest installed kernel version
        """
        mock = MagicMock(return_value=None)
        with patch.dict(self._kernelpkg.__salt__, {"pkg.version": mock}):
            self.assertListEqual(self._kernelpkg.list_installed(), [])

    def test_remove_success(self):
        """
        Test - remove kernel package
        """
        mock = MagicMock(return_value={"retcode": 0, "stderr": []})
        with patch.dict(self._kernelpkg.__salt__, {"cmd.run_all": mock}):
            with patch.object(
                self._kernelpkg, "active", return_value=self.KERNEL_LIST[-1]
            ):
                with patch.object(
                    self._kernelpkg, "list_installed", return_value=self.KERNEL_LIST
                ):
                    result = self._kernelpkg.remove(release=self.KERNEL_LIST[0])
                    self.assertIn("removed", result)
                    target = "{0}-{1}".format(
                        self._kernelpkg._package_name(), self.KERNEL_LIST[0]
                    )  # pylint: disable=protected-access
                    self.assertListEqual(result["removed"], [target])

    def test_remove_error(self):
        """
        Test - remove kernel package
        """
        mock = MagicMock(return_value={"retcode": -1, "stderr": []})
        with patch.dict(self._kernelpkg.__salt__, {"cmd.run_all": mock}):
            with patch.object(
                self._kernelpkg, "active", return_value=self.KERNEL_LIST[-1]
            ):
                with patch.object(
                    self._kernelpkg, "list_installed", return_value=self.KERNEL_LIST
                ):
                    self.assertRaises(
                        CommandExecutionError,
                        self._kernelpkg.remove,
                        release=self.KERNEL_LIST[0],
                    )<|MERGE_RESOLUTION|>--- conflicted
+++ resolved
@@ -36,26 +36,16 @@
     _kernelpkg = kernelpkg
     KERNEL_LIST = ["3.10.0-327.el7", "3.11.0-327.el7", "4.9.1-100.el7"]
     LATEST = KERNEL_LIST[-1]
-<<<<<<< HEAD
-    OS_ARCH = 'x86_64'
-    OS_NAME = 'RedHat'
-    OS_MAJORRELEASE = '7'
-=======
     OS_ARCH = "x86_64"
     OS_NAME = "RedHat"
->>>>>>> 136fe1b9
+    OS_MAJORRELEASE = "7"
 
     def setup_loader_modules(self):
         return {
             kernelpkg: {
-<<<<<<< HEAD
-                '__grains__': {
-                    'os': self.OS_NAME,
-                    'osmajorrelease': self.OS_MAJORRELEASE,
-                    'kernelrelease': '{0}.{1}'.format(self.KERNEL_LIST[0], self.OS_ARCH)
-=======
                 "__grains__": {
                     "os": self.OS_NAME,
+                    "osmajorrelease": self.OS_MAJORRELEASE,
                     "kernelrelease": "{0}.{1}".format(
                         self.KERNEL_LIST[0], self.OS_ARCH
                     ),
@@ -67,7 +57,6 @@
                     "pkg.version": MagicMock(return_value=self.KERNEL_LIST),
                     "system.reboot": MagicMock(return_value=None),
                     "config.get": MagicMock(return_value=True),
->>>>>>> 136fe1b9
                 },
             },
             pkg: {"__grains__": {"osarch": self.OS_ARCH}},
