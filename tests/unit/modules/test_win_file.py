# -*- coding: utf-8 -*-
'''
:codeauthor: Shane Lee <slee@saltstack.com>
'''
# Import Python Libs
from __future__ import absolute_import, unicode_literals, print_function
import os
import tempfile

# Import Salt Testing Libs
from tests.support.helpers import destructiveTest
from tests.support.mixins import LoaderModuleMockMixin
from tests.support.mock import patch, NO_MOCK, NO_MOCK_REASON
from tests.support.unit import TestCase, skipIf

# Import Salt Libs
import salt.modules.temp as temp
import salt.modules.win_file as win_file
import salt.utils.platform
import salt.utils.win_dacl
from salt.exceptions import CommandExecutionError


@skipIf(NO_MOCK, NO_MOCK_REASON)
class WinFileTestCase(TestCase, LoaderModuleMockMixin):
    '''
        Test cases for salt.modules.win_file
    '''
    FAKE_RET = {'fake': 'ret data'}
    if salt.utils.platform.is_windows():
        FAKE_PATH = os.sep.join(['C:', 'path', 'does', 'not', 'exist'])
    else:
        FAKE_PATH = os.sep.join(['path', 'does', 'not', 'exist'])

    def setup_loader_modules(self):
        return {
            win_file: {
<<<<<<< HEAD
                '__utils__': {
                    'dacl.set_perms': salt.utils.win_dacl.set_perms
                }
=======
                '__utils__': {'dacl.set_perms': salt.utils.win_dacl.set_perms}
>>>>>>> 9cfc681c
            }
        }

    def test_issue_43328_stats(self):
        '''
        Make sure that a CommandExecutionError is raised if the file does NOT
        exist
        '''
        with patch('os.path.exists', return_value=False):
            self.assertRaises(CommandExecutionError,
                              win_file.stats,
                              self.FAKE_PATH)

    def test_issue_43328_check_perms_no_ret(self):
        '''
        Make sure that a CommandExecutionError is raised if the file does NOT
        exist
        '''
        with patch('os.path.exists', return_value=False):
            self.assertRaises(
                CommandExecutionError, win_file.check_perms, self.FAKE_PATH)

    @destructiveTest
    @skipIf(not salt.utils.platform.is_windows(), 'Skip on Non-Windows systems')
    def test_issue_52002_check_file_remove_symlink(self):
        '''
        Make sure that directories including symlinks or symlinks can be removed
        '''
        base = temp.dir(prefix='base-')
        target = os.path.join(base, 'child 1', 'target\\')
        symlink = os.path.join(base, 'child 2', 'link')
        try:
            # Create environment
            self.assertFalse(win_file.directory_exists(target))
            self.assertFalse(win_file.directory_exists(symlink))
            self.assertTrue(win_file.makedirs_(target))
            self.assertTrue(win_file.makedirs_(symlink))
            self.assertTrue(win_file.symlink(target, symlink))
            self.assertTrue(win_file.directory_exists(symlink))
            self.assertTrue(win_file.is_link(symlink))
            # Test removal of directory containing symlink
            self.assertTrue(win_file.remove(base))
            self.assertFalse(win_file.directory_exists(base))
        finally:
            if os.path.exists(base):
                win_file.remove(base)


@destructiveTest
@skipIf(NO_MOCK, NO_MOCK_REASON)
@skipIf(not salt.utils.platform.is_windows(), 'Requires Pywin32 libraries')
class WinFileCheckPermsTestCase(TestCase, LoaderModuleMockMixin):
    '''
    Test cases for the check_perms function in salt.modules.win_file
    '''
    temp_file = ''
    current_user = ''

    def setup_loader_modules(self):
        self.current_user = salt.utils.win_functions.get_current_user(False)
        return {
            win_file: {
                '__opts__': {'test': False},
            }
        }

    def setUp(self):
        self.temp_file = tempfile.NamedTemporaryFile(delete=False)
        self.temp_file.close()
        salt.utils.win_dacl.set_owner(obj_name=self.temp_file.name,
                                      principal=self.current_user)
        salt.utils.win_dacl.set_inheritance(obj_name=self.temp_file.name,
                                            enabled=True)
        self.assertEqual(
            salt.utils.win_dacl.get_owner(obj_name=self.temp_file.name),
            self.current_user)

    def tearDown(self):
        os.remove(self.temp_file.name)

    def test_check_perms_set_owner_test_true(self):
        '''
        Test setting the owner of a file with test=True
        '''
        expected = {'comment': '',
                    'changes': {'owner': 'Administrators'},
                    'name': self.temp_file.name,
                    'result': None}
        with patch.dict(win_file.__opts__, {'test': True}):
            ret = win_file.check_perms(path=self.temp_file.name,
                                       owner='Administrators',
                                       inheritance=None)
            self.assertDictEqual(expected, ret)

    def test_check_perms_set_owner(self):
        '''
        Test setting the owner of a file
        '''
        expected = {'comment': '',
                    'changes': {'owner': 'Administrators'},
                    'name': self.temp_file.name,
                    'result': True}
        ret = win_file.check_perms(path=self.temp_file.name,
                                   owner='Administrators',
                                   inheritance=None)
        self.assertDictEqual(expected, ret)

    def test_check_perms_deny_test_true(self):
        '''
        Test setting deny perms on a file with test=True
        '''
        expected = {'comment': '',
                    'changes': {'deny_perms': {'Users': {'perms': 'read_execute'}}},
                    'name': self.temp_file.name,
                    'result': None}
        with patch.dict(win_file.__opts__, {'test': True}):
            ret = win_file.check_perms(
                path=self.temp_file.name,
                deny_perms={'Users': {'perms': 'read_execute'}},
                inheritance=None)
            self.assertDictEqual(expected, ret)

    def test_check_perms_deny(self):
        '''
        Test setting deny perms on a file
        '''
        expected = {'comment': '',
                    'changes': {
                        'deny_perms': {'Users': {'perms': 'read_execute'}}},
                    'name': self.temp_file.name,
                    'result': True}
        ret = win_file.check_perms(
            path=self.temp_file.name,
            deny_perms={'Users': {'perms': 'read_execute'}},
            inheritance=None)
        self.assertDictEqual(expected, ret)

    def test_check_perms_grant_test_true(self):
        '''
        Test setting grant perms on a file with test=True
        '''
        expected = {'comment': '',
                    'changes': {'grant_perms': {'Users': {'perms': 'read_execute'}}},
                    'name': self.temp_file.name,
                    'result': None}
        with patch.dict(win_file.__opts__, {'test': True}):
            ret = win_file.check_perms(
                path=self.temp_file.name,
                grant_perms={'Users': {'perms': 'read_execute'}},
                inheritance=None)
            self.assertDictEqual(expected, ret)

    def test_check_perms_grant(self):
        '''
        Test setting grant perms on a file
        '''
        expected = {'comment': '',
                    'changes': {
                        'grant_perms': {'Users': {'perms': 'read_execute'}}},
                    'name': self.temp_file.name,
                    'result': True}
        ret = win_file.check_perms(
            path=self.temp_file.name,
            grant_perms={'Users': {'perms': 'read_execute'}},
            inheritance=None)
        self.assertDictEqual(expected, ret)

    def test_check_perms_inheritance_false_test_true(self):
        '''
        Test setting inheritance to False with test=True
        '''
        expected = {'comment': '',
                    'changes': {'inheritance': False},
                    'name': self.temp_file.name,
                    'result': None}
        with patch.dict(win_file.__opts__, {'test': True}):
            ret = win_file.check_perms(path=self.temp_file.name,
                                       inheritance=False)
            self.assertDictEqual(expected, ret)

    def test_check_perms_inheritance_false(self):
        '''
        Test setting inheritance to False
        '''
        expected = {'comment': '',
                    'changes': {'inheritance': False},
                    'name': self.temp_file.name,
                    'result': True}
        ret = win_file.check_perms(path=self.temp_file.name,
                                   inheritance=False)
        self.assertDictEqual(expected, ret)

    def test_check_perms_inheritance_true(self):
        '''
        Test setting inheritance to true when it's already true (default)
        '''
        expected = {'comment': '',
                    'changes': {},
                    'name': self.temp_file.name,
                    'result': True}
        ret = win_file.check_perms(path=self.temp_file.name,
                                   inheritance=True)
        self.assertDictEqual(expected, ret)

    def test_check_perms_reset_test_true(self):
        '''
        Test resetting perms with test=True. This shows minimal changes
        '''
        # Turn off inheritance
        salt.utils.win_dacl.set_inheritance(obj_name=self.temp_file.name,
                                            enabled=False,
                                            clear=True)
        # Set some permissions
        salt.utils.win_dacl.set_permissions(obj_name=self.temp_file.name,
                                            principal='Administrator',
                                            permissions='full_control')
        expected = {'comment': '',
                    'changes': {
                        'grant_perms': {
                            'Administrators': {'perms': 'full_control'},
                            'Users': {'perms': 'read_execute'}},
                        'remove_perms': {
                            'Administrator': {
                                'grant': {'applies to': 'Not Inherited (file)',
                                          'inherited': False,
                                          'permissions': ['Full control']}}}},
                    'name': self.temp_file.name,
                    'result': None}
        with patch.dict(win_file.__opts__, {'test': True}):
            ret = win_file.check_perms(
                path=self.temp_file.name,
                grant_perms={'Users': {'perms': 'read_execute'},
                             'Administrators': {'perms': 'full_control'}},
                inheritance=False,
                reset=True)
            self.assertDictEqual(expected, ret)

    def test_check_perms_reset(self):
        '''
        Test resetting perms on a File
        '''
        # Turn off inheritance
        salt.utils.win_dacl.set_inheritance(obj_name=self.temp_file.name,
                                            enabled=False,
                                            clear=True)
        # Set some permissions
        salt.utils.win_dacl.set_permissions(obj_name=self.temp_file.name,
                                            principal='Administrator',
                                            permissions='full_control')
        expected = {'comment': '',
                    'changes': {
                        'grant_perms': {
                            'Administrators': {'perms': 'full_control'},
                            'Users': {'perms': 'read_execute'}},
                        'remove_perms': {
                            'Administrator': {
                                'grant': {'applies to': 'Not Inherited (file)',
                                          'inherited': False,
                                          'permissions': ['Full control']}}}},
                    'name': self.temp_file.name,
                    'result': True}
        ret = win_file.check_perms(
            path=self.temp_file.name,
            grant_perms={'Users': {'perms': 'read_execute'},
                         'Administrators': {'perms': 'full_control'}},
            inheritance=False,
            reset=True)
        self.assertDictEqual(expected, ret)<|MERGE_RESOLUTION|>--- conflicted
+++ resolved
@@ -18,6 +18,7 @@
 import salt.modules.win_file as win_file
 import salt.utils.platform
 import salt.utils.win_dacl
+import salt.utils.win_functions
 from salt.exceptions import CommandExecutionError
 
 
@@ -35,13 +36,9 @@
     def setup_loader_modules(self):
         return {
             win_file: {
-<<<<<<< HEAD
                 '__utils__': {
                     'dacl.set_perms': salt.utils.win_dacl.set_perms
                 }
-=======
-                '__utils__': {'dacl.set_perms': salt.utils.win_dacl.set_perms}
->>>>>>> 9cfc681c
             }
         }
 
