--- conflicted
+++ resolved
@@ -17,10 +17,6 @@
 from tests.support.paths import TMP
 from tests.unit.test_crypt import PRIVKEY_DATA
 
-<<<<<<< HEAD
-
-=======
->>>>>>> 9aada36c
 PASS_DATA = (
     b'qOjCKDlBdcNEbJ/J8eRl7sH+bYIIm4cvHHY86gh2NEUnufFlFo0gGVTZR05Fj0cw3n/w7gR'
     b'urNXz5JoeSIHVuNI3YTwzL9yEAaC0kuy8EbOlO2yx8yPGdfml9BRwOV7A6b8UFo9co4H7fz'
@@ -37,15 +33,11 @@
     '''
 
     def setUp(self):
-<<<<<<< HEAD
         super(EC2TestCase, self).setUp()
-=======
->>>>>>> 9aada36c
         with tempfile.NamedTemporaryFile(dir=TMP, suffix='.pem', delete=True) as fp:
             self.key_file = fp.name
 
     def tearDown(self):
-<<<<<<< HEAD
         super(EC2TestCase, self).tearDown()
         if os.path.exists(self.key_file):
             os.remove(self.key_file)
@@ -53,11 +45,6 @@
     def setup_loader_modules(self):
         return {ec2: {'__opts__': {}}}
 
-=======
-        if os.path.exists(self.key_file):
-            os.remove(self.key_file)
-
->>>>>>> 9aada36c
     def test__validate_key_path_and_mode(self):
 
         # Key file exists
@@ -92,11 +79,6 @@
         _get_node.return_value = {'instanceId': 'i-abcdef'}
         get_location.return_value = 'us-west2'
         get_provider.return_value = 'ec2'
-<<<<<<< HEAD
-=======
-        ec2.__opts__ = {}  # pylint: disable=unmocked-patch-dunder
-        ec2.__active_provider_name__ = None  # pylint: disable=unmocked-patch
->>>>>>> 9aada36c
         with salt.utils.files.fopen(self.key_file, 'w') as fp:
             fp.write(PRIVKEY_DATA)
         ret = ec2.get_password_data(
