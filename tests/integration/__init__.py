--- conflicted
+++ resolved
@@ -497,16 +497,11 @@
         if os.path.isdir(TMP_CONF_DIR):
             shutil.rmtree(TMP_CONF_DIR)
         os.makedirs(TMP_CONF_DIR)
-<<<<<<< HEAD
         print(' * Transplanting configuration files to \'{0}\''.format(TMP_CONF_DIR))
-        running_tests_user = pwd.getpwuid(os.getuid()).pw_name
-=======
-        print(' * Transplanting configuration files to {0!r}'.format(TMP_CONF_DIR))
         if salt.utils.is_windows():
             running_tests_user = win32api.GetUserName()
         else:
             running_tests_user = pwd.getpwuid(os.getuid()).pw_name
->>>>>>> cf797222
         master_opts = salt.config._read_conf_file(os.path.join(CONF_DIR, 'master'))
         master_opts['user'] = running_tests_user
         tests_know_hosts_file = os.path.join(TMP_CONF_DIR, 'salt_ssh_known_hosts')
