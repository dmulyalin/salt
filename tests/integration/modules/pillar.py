--- conflicted
+++ resolved
@@ -113,10 +113,7 @@
 
         self.assertEqual(grepo.rp_location, repo.remotes.origin.url)
 
-<<<<<<< HEAD
-=======
 
->>>>>>> 37ceae1e
 if __name__ == '__main__':
     from integration import run_tests
     run_tests(PillarModuleTest)