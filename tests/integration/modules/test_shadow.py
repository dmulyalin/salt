# -*- coding: utf-8 -*-
'''
integration tests for shadow linux
'''

# Import Python libs
from __future__ import absolute_import, unicode_literals, print_function
import random
import string
import os

# Import Salt Testing libs
from tests.support.case import ModuleCase
from tests.support.unit import skipIf
from tests.support.helpers import destructiveTest, flaky, skip_if_not_root

<<<<<<< HEAD
# Import Salt libs
import salt.utils.files
import salt.utils.platform
=======
# Import salt libs
import salt.utils
import salt.modules.shadow
>>>>>>> 2962e94d
from salt.ext.six.moves import range


@skip_if_not_root
@skipIf(not salt.utils.platform.is_linux(), 'These tests can only be run on linux')
class ShadowModuleTest(ModuleCase):
    '''
    Validate the linux shadow system module
    '''

<<<<<<< HEAD
    def __init__(self, arg):
        super(self.__class__, self).__init__(arg)
        self._test_user = self.__random_string()
        self._no_user = self.__random_string()

=======
>>>>>>> 2962e94d
    def setUp(self):
        '''
        Get current settings
        '''
        self._password = self.run_function('shadow.gen_password', ['Password1234'])
        if 'ERROR' in self._password:
            self.fail('Failed to generate password: {0}'.format(self._password))
        super(ShadowModuleTest, self).setUp()
        os_grain = self.run_function('grains.item', ['kernel'])
        if os_grain['kernel'] not in 'Linux':
            self.skipTest(
                'Test not applicable to \'{kernel}\' kernel'.format(
                    **os_grain
                )
            )
        self._test_user = self.__random_string()
        self._no_user = self.__random_string()
        self._password = salt.modules.shadow.gen_password('Password1234')

    def __random_string(self, size=6):
        '''
        Generates a random username
        '''
        return 'tu-' + ''.join(
            random.choice(string.ascii_lowercase + string.digits)
            for x in range(size)
        )

    @destructiveTest
    def test_info(self):
        '''
        Test shadow.info
        '''
        self.addCleanup(self.run_function, 'user.delete', [self._test_user])
        self.run_function('user.add', [self._test_user])

        # Correct Functionality
        ret = self.run_function('shadow.info', [self._test_user])
        self.assertEqual(ret['name'], self._test_user)

        # User does not exist
        ret = self.run_function('shadow.info', [self._no_user])
        self.assertEqual(ret['name'], '')

    @destructiveTest
    def test_del_password(self):
        '''
        Test shadow.del_password
        '''
        self.addCleanup(self.run_function, 'user.delete', [self._test_user])
        self.run_function('user.add', [self._test_user])

        # Correct Functionality
        self.assertTrue(self.run_function('shadow.del_password', [self._test_user]))
        self.assertEqual(
            self.run_function('shadow.info', [self._test_user])['passwd'], '')

        # User does not exist
        self.assertFalse(self.run_function('shadow.del_password', [self._no_user]))

    @destructiveTest
    def test_set_password(self):
        '''
        Test shadow.set_password
        '''
        self.addCleanup(self.run_function, 'user.delete', [self._test_user])
        self.run_function('user.add', [self._test_user])

        # Correct Functionality
        self.assertTrue(self.run_function('shadow.set_password', [self._test_user, self._password]))

        # User does not exist
        self.assertFalse(self.run_function('shadow.set_password', [self._no_user, self._password]))

    @destructiveTest
    def test_set_inactdays(self):
        '''
        Test shadow.set_inactdays
        '''
        self.addCleanup(self.run_function, 'user.delete', [self._test_user])
        self.run_function('user.add', [self._test_user])

        # Correct Functionality
        self.assertTrue(self.run_function('shadow.set_inactdays', [self._test_user, 12]))

        # User does not exist (set_inactdays return None is user does not exist)
        self.assertFalse(self.run_function('shadow.set_inactdays', [self._no_user, 12]))

    @destructiveTest
    def test_set_maxdays(self):
        '''
        Test shadow.set_maxdays
        '''
        self.addCleanup(self.run_function, 'user.delete', [self._test_user])
        self.run_function('user.add', [self._test_user])

        # Correct Functionality
        self.assertTrue(self.run_function('shadow.set_maxdays', [self._test_user, 12]))

        # User does not exist (set_inactdays return None is user does not exist)
        self.assertFalse(self.run_function('shadow.set_maxdays', [self._no_user, 12]))

    @destructiveTest
    def test_set_mindays(self):
        '''
        Test shadow.set_mindays
        '''
        self.addCleanup(self.run_function, 'user.delete', [self._test_user])
        self.run_function('user.add', [self._test_user])

        # Correct Functionality
        self.assertTrue(self.run_function('shadow.set_mindays', [self._test_user, 12]))

        # User does not exist (set_inactdays return None is user does not exist)
        self.assertFalse(self.run_function('shadow.set_mindays', [self._no_user, 12]))

    @flaky
    @destructiveTest
    def test_lock_password(self):
        '''
        Test shadow.lock_password
        '''
        self.addCleanup(self.run_function, 'user.delete', [self._test_user])
        self.run_function('user.add', [self._test_user])
        self.run_function('shadow.set_password', [self._test_user, self._password])

        # Correct Functionality
        self.assertTrue(self.run_function('shadow.lock_password', [self._test_user]))

        # User does not exist (set_inactdays return None is user does not exist)
        self.assertFalse(self.run_function('shadow.lock_password', [self._no_user]))

    @destructiveTest
    def test_unlock_password(self):
        '''
        Test shadow.lock_password
        '''
        self.addCleanup(self.run_function, 'user.delete', [self._test_user])
        self.run_function('user.add', [self._test_user])
        self.run_function('shadow.set_password', [self._test_user, self._password])

        # Correct Functionality
        self.assertTrue(self.run_function('shadow.unlock_password', [self._test_user]))

        # User does not exist (set_inactdays return None is user does not exist)
        self.assertFalse(self.run_function('shadow.unlock_password', [self._no_user]))

    @destructiveTest
    def test_set_warndays(self):
        '''
        Test shadow.set_warndays
        '''
        self.addCleanup(self.run_function, 'user.delete', [self._test_user])
        self.run_function('user.add', [self._test_user])

        # Correct Functionality
        self.assertTrue(self.run_function('shadow.set_warndays', [self._test_user, 12]))

        # User does not exist (set_inactdays return None is user does not exist)
        self.assertFalse(self.run_function('shadow.set_warndays', [self._no_user, 12]))

    @destructiveTest
    def test_set_date(self):
        '''
        Test shadow.set_date
        '''
        self.addCleanup(self.run_function, 'user.delete', [self._test_user])
        self.run_function('user.add', [self._test_user])

        # Correct Functionality
        self.assertTrue(self.run_function('shadow.set_date', [self._test_user, '2016-08-19']))

        # User does not exist (set_inactdays return None is user does not exist)
        self.assertFalse(self.run_function('shadow.set_date', [self._no_user, '2016-08-19']))

    @destructiveTest
    def test_set_expire(self):
        '''
        Test shadow.set_exipre
        '''
        self.addCleanup(self.run_function, 'user.delete', [self._test_user])
        self.run_function('user.add', [self._test_user])

        # Correct Functionality
        self.assertTrue(self.run_function('shadow.set_expire', [self._test_user, '2016-08-25']))

        # User does not exist (set_inactdays return None is user does not exist)
        self.assertFalse(self.run_function('shadow.set_expire', [self._no_user, '2016-08-25']))

    @destructiveTest
    def test_set_del_root_password(self):
        '''
        Test set/del password for root
        '''
        # saving shadow file
        if not os.access("/etc/shadow", os.R_OK | os.W_OK):
            self.skipTest('Could not save initial state of /etc/shadow')
<<<<<<< HEAD
        with salt.utils.files.fopen('/etc/shadow', 'r') as sFile:
            shadow = sFile.read()
=======

        def restore_shadow_file(contents):
            # restore shadow file
            with salt.utils.fopen('/etc/shadow', 'w') as wfh:
                wfh.write(contents)

        with salt.utils.fopen('/etc/shadow', 'r') as rfh:
            contents = rfh.read()
        self.addCleanup(restore_shadow_file, contents)

>>>>>>> 2962e94d
        # set root password
        self.assertTrue(self.run_function('shadow.set_password', ['root', self._password]))
        self.assertEqual(self.run_function('shadow.info', ['root'])['passwd'], self._password)
        # delete root password
        self.assertTrue(self.run_function('shadow.del_password', ['root']))
<<<<<<< HEAD
        self.assertEqual(
            self.run_function('shadow.info', ['root'])['passwd'], '')
        #restore shadow file
        with salt.utils.files.fopen('/etc/shadow', 'w') as sFile:
            sFile.write(shadow)
=======
        self.assertEqual(self.run_function('shadow.info', ['root'])['passwd'], '')
>>>>>>> 2962e94d
<|MERGE_RESOLUTION|>--- conflicted
+++ resolved
@@ -14,15 +14,10 @@
 from tests.support.unit import skipIf
 from tests.support.helpers import destructiveTest, flaky, skip_if_not_root
 
-<<<<<<< HEAD
 # Import Salt libs
 import salt.utils.files
 import salt.utils.platform
-=======
-# Import salt libs
-import salt.utils
 import salt.modules.shadow
->>>>>>> 2962e94d
 from salt.ext.six.moves import range
 
 
@@ -33,14 +28,6 @@
     Validate the linux shadow system module
     '''
 
-<<<<<<< HEAD
-    def __init__(self, arg):
-        super(self.__class__, self).__init__(arg)
-        self._test_user = self.__random_string()
-        self._no_user = self.__random_string()
-
-=======
->>>>>>> 2962e94d
     def setUp(self):
         '''
         Get current settings
@@ -238,32 +225,19 @@
         # saving shadow file
         if not os.access("/etc/shadow", os.R_OK | os.W_OK):
             self.skipTest('Could not save initial state of /etc/shadow')
-<<<<<<< HEAD
-        with salt.utils.files.fopen('/etc/shadow', 'r') as sFile:
-            shadow = sFile.read()
-=======
 
         def restore_shadow_file(contents):
             # restore shadow file
             with salt.utils.fopen('/etc/shadow', 'w') as wfh:
                 wfh.write(contents)
 
-        with salt.utils.fopen('/etc/shadow', 'r') as rfh:
+        with salt.utils.files.fopen('/etc/shadow', 'r') as rfh:
             contents = rfh.read()
         self.addCleanup(restore_shadow_file, contents)
 
->>>>>>> 2962e94d
         # set root password
         self.assertTrue(self.run_function('shadow.set_password', ['root', self._password]))
         self.assertEqual(self.run_function('shadow.info', ['root'])['passwd'], self._password)
         # delete root password
         self.assertTrue(self.run_function('shadow.del_password', ['root']))
-<<<<<<< HEAD
-        self.assertEqual(
-            self.run_function('shadow.info', ['root'])['passwd'], '')
-        #restore shadow file
-        with salt.utils.files.fopen('/etc/shadow', 'w') as sFile:
-            sFile.write(shadow)
-=======
-        self.assertEqual(self.run_function('shadow.info', ['root'])['passwd'], '')
->>>>>>> 2962e94d
+        self.assertEqual(self.run_function('shadow.info', ['root'])['passwd'], '')