/build
/src
*.py[co]
pkg/arch/*.tar.xz
*.sw[pon]
doc/_build
dist
MANIFEST
*~
*#
*.wpr
*.wpu
*.DS_Store

# virtualenv
# - ignores directories of a virtualenv when you create it right on
#   top of salt such as
# - /some/path$ git clone https://github.com/thatch45/salt.git
# - /some/path$ virtualenv --python=/usr/bin/python2.6 salt
/env/
/bin/
/etc/
/include/
/lib/
/lib64/
/local/
/pip/
/share/
/tests/integration/tmp/
/tests/cachedir/
/tests/unit/templates/roots/
/var/

# setuptools stuff
*.egg-info

# code coverage outputs genereated by coverage.py
.coverage
coverage.xml
htmlcov/

# IDE files
/.settings
/.project
/.pydevproject
/.idea
/.ropeproject
.ropeproject
*_flymake.py
/*.iml
*.sublime-project
*.sublime-workspace

# ignore ctags file
tags

# ignore Vagrant file
**/Vagrantfile
**/.vagrant

# Compiled translation files should not be VCS'ed
# locale/zh_CN/LC_MESSAGES/topics/virt/nic.mo
*.mo
.doctrees

# Allow a user to set their own _version.py for testing
_version.py

# Ignore auto generated _syspaths.py file
_syspaths.py

# Ignore grains file written out during tests
tests/integration/files/conf/grains
/salt/_syspaths.py

# ignore the local root
/root/**

# Ignore file cache created by jinja tests
tests/unit/templates/roots

# Pycharm
.idea

# Ignore the log directory created by tests
/logs
tests/integration/cloud/providers/logs

# Private keys from the integration tests
tests/integration/cloud/providers/pki/minions
<<<<<<< HEAD
/helpers/
=======

# Ignore tox virtualenvs
/.tox/
>>>>>>> d15de697
<|MERGE_RESOLUTION|>--- conflicted
+++ resolved
@@ -88,10 +88,7 @@
 
 # Private keys from the integration tests
 tests/integration/cloud/providers/pki/minions
-<<<<<<< HEAD
 /helpers/
-=======
 
 # Ignore tox virtualenvs
-/.tox/
->>>>>>> d15de697
+/.tox/